{
    "version": "1.0.1",
    "name": "aiida-siesta",
    "url": "https://github.com/albgar/aiida_siesta_plugin",
    "keywords": ["aiida", "siesta", "dft"],
    "license": "MIT License",
    "author": "Alberto Garcia, Victor M. Garcia-Suarez, Emanuele Bosoni, Vladimir Dikan",
    "author_email": "albertog@icmab.es",
    "description": "A plugin for Siesta's basic functionality within the AiiDA framework.",
    "classifiers": [
        "License :: OSI Approved :: MIT License",
	"Programming Language :: Python :: 3.6",
	"Programming Language :: Python :: 3.7",
	"Programming Language :: Python :: 3.8",
	"Development Status :: 4 - Beta"
    ],
    "install_requires": [
	"aiida_core[atomic_tools]>=1.2.1,<2.0.0"
    ],
    "extras_require": {
	"dev": [
            "pre-commit==2.3.0",
            "prospector==1.2.0",
	    "yapf==0.28.0",
            "pylint==2.4.4",
            "pgtest==1.3.1",
            "pytest==5.4.1",
            "pytest-regressions==1.0.6"
        ],
        "docs": [
            "Sphinx",
            "docutils",
            "sphinx_rtd_theme"
        ]
    },
    "entry_points": {
        "aiida.calculations": [
            "siesta.siesta = aiida_siesta.calculations.siesta:SiestaCalculation",
            "siesta.stm = aiida_siesta.calculations.stm:STMCalculation"
        ],
        "aiida.parsers": [
            "siesta.parser = aiida_siesta.parsers.siesta:SiestaParser",
            "siesta.stm = aiida_siesta.parsers.stm:STMParser"
        ],
        "aiida.workflows": [
            "siesta.base = aiida_siesta.workflows.base:SiestaBaseWorkChain",
	    "siesta.eos = aiida_siesta.workflows.eos:EqOfStateFixedCellShape",
<<<<<<< HEAD
            "siesta.stm = aiida_siesta.workflows.stm:SiestaSTMWorkChain",
	    "siesta.formation_energy_siesta = aiida_siesta.workflows.defect_formation.formation_energy_siesta:FormationEnergyWorkchainSIESTA"
=======
	    "siesta.bandgap = aiida_siesta.workflows.bandgap:BandgapWorkChain",
            "siesta.stm = aiida_siesta.workflows.stm:SiestaSTMWorkChain",
	    "siesta.iterator = aiida_siesta.workflows.iterate:SiestaIterator",
	    "siesta.converger = aiida_siesta.workflows.converge:SiestaConverger"
>>>>>>> 059a5c94
        ],
        "aiida.data": [
            "siesta.psf = aiida_siesta.data.psf:PsfData",
            "siesta.psml = aiida_siesta.data.psml:PsmlData",
	    "siesta.lua = aiida_siesta.data.lua:LUAData"
        ],
        "aiida.cmdline.data": [
            "psf = aiida_siesta.commands.data_psf:psfdata",
            "psml = aiida_siesta.commands.data_psml:psmldata"
        ],
	"aiida.groups": [
      	    "data.psf.family = aiida_siesta.groups.pseudos:PsfFamily",
            "data.psml.family = aiida_siesta.groups.pseudos:PsmlFamily"
    	]
    }
}<|MERGE_RESOLUTION|>--- conflicted
+++ resolved
@@ -45,15 +45,12 @@
         "aiida.workflows": [
             "siesta.base = aiida_siesta.workflows.base:SiestaBaseWorkChain",
 	    "siesta.eos = aiida_siesta.workflows.eos:EqOfStateFixedCellShape",
-<<<<<<< HEAD
             "siesta.stm = aiida_siesta.workflows.stm:SiestaSTMWorkChain",
-	    "siesta.formation_energy_siesta = aiida_siesta.workflows.defect_formation.formation_energy_siesta:FormationEnergyWorkchainSIESTA"
-=======
+	    "siesta.formation_energy_siesta = aiida_siesta.workflows.defect_formation.formation_energy_siesta:FormationEnergyWorkchainSIESTA",
 	    "siesta.bandgap = aiida_siesta.workflows.bandgap:BandgapWorkChain",
             "siesta.stm = aiida_siesta.workflows.stm:SiestaSTMWorkChain",
 	    "siesta.iterator = aiida_siesta.workflows.iterate:SiestaIterator",
 	    "siesta.converger = aiida_siesta.workflows.converge:SiestaConverger"
->>>>>>> 059a5c94
         ],
         "aiida.data": [
             "siesta.psf = aiida_siesta.data.psf:PsfData",
