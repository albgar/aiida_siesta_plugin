#!/usr/bin/env runaiida
# -*- coding: utf-8 -*-

#
# An example of Workchain to perform geometry relaxation
# Note: The current input structure is non-optimal, in the
# sense that the structure is pulled from the database, while
# the parameters are set here. For example, the parameters are
# taken from the 'test_siesta_geom_fail.py' legacy test, which
# is for a water molecule.
#
from __future__ import absolute_import
from __future__ import print_function
import argparse
from aiida.common.exceptions import NotExistent
from aiida.orm import Int, Str, StructureData
from aiida.engine.launch import run

from aiida_siesta.workflows.bands import SiestaBandsWorkChain


def parser_setup():
    """
    Setup the parser of command line arguments and return it. This is separated from the main
    execution body to allow tests to effectively mock the setup of the parser and the command line arguments
    """
    parser = argparse.ArgumentParser(
        description='Run the SiestaBandsWorkChain for a given input structure',
    )
    parser.add_argument(
        '-c',
        type=str,
        required=True,
        dest='codename',
        help='the name of the AiiDA code that references Siesta.siesta plugin')
    parser.add_argument('-p',
                        type=str,
                        required=False,
                        dest='protocol',
                        default='standard',
                        help='the protocol (default: %(default)s)')
    parser.add_argument('-s',
                        type=int,
                        required=False,
                        dest='structure',
                        help='the node id of the structure')

    return parser


def execute(args):
    """
    The main execution of the script, which will run some preliminary checks on the command
    line arguments before passing them to the workchain and running it
    """
    try:
        code = Code.get_from_string(args.codename)
    except NotExistent as exception:
<<<<<<< HEAD
        print("Execution failed: could not retrieve the code '{}'".format(args.codename))
=======
        print("Execution failed: could not retrieve the code '{}'".format(
            args.codename))
>>>>>>> cda3def1
        print("Exception report: {}".format(exception))
        return

    try:
        protocol = args.protocol
    except:
        print("Cannot seem to get protocol...")
        protocol = "standard"

    protocol = Str(protocol)

    try:
        structure = load_node(args.structure)
    except:
        #
        # Slightly distorted structure
        #
        alat = 5.430  # angstrom
        cell = [
            [
                0.5 * alat,
                0.5 * alat,
                0.,
            ],
            [
                0.,
                0.5 * alat,
                0.5 * alat,
            ],
            [
                0.5 * alat,
                0.,
                0.5 * alat,
            ],
        ]

        # Si
        # This was originally given in the "ScaledCartesian" format
        #
        structure = StructureData(cell=cell)
        structure.append_atom(position=(0.000 * alat, 0.000 * alat,
                                        0.000 * alat),
                              symbols=['Si'])
        structure.append_atom(position=(0.250 * alat, 0.245 * alat,
                                        0.250 * alat),
                              symbols=['Si'])

        #print "Execution failed: failed to load the node for the given structure pk '{}'".format(args.structure)
        #print "Exception report: {}".format(exception)
        #return

    if not isinstance(structure, StructureData):
<<<<<<< HEAD
        print("The provided pk {} for the structure does not correspond to StructureData, aborting...".format(args.parent_calc))
=======
        print(
            "The provided pk {} for the structure does not correspond to StructureData, aborting..."
            .format(args.parent_calc))
>>>>>>> cda3def1
        return

    run(SiestaBandsWorkChain,
        code=code,
        structure=structure,
        protocol=protocol)


def main():
    """
    Setup the parser to retrieve the command line arguments and pass them to the main execution function.
    """
    parser = parser_setup()
    args = parser.parse_args()
    result = execute(args)


if __name__ == "__main__":
    main()<|MERGE_RESOLUTION|>--- conflicted
+++ resolved
@@ -56,12 +56,8 @@
     try:
         code = Code.get_from_string(args.codename)
     except NotExistent as exception:
-<<<<<<< HEAD
-        print("Execution failed: could not retrieve the code '{}'".format(args.codename))
-=======
         print("Execution failed: could not retrieve the code '{}'".format(
             args.codename))
->>>>>>> cda3def1
         print("Exception report: {}".format(exception))
         return
 
@@ -114,13 +110,9 @@
         #return
 
     if not isinstance(structure, StructureData):
-<<<<<<< HEAD
-        print("The provided pk {} for the structure does not correspond to StructureData, aborting...".format(args.parent_calc))
-=======
         print(
             "The provided pk {} for the structure does not correspond to StructureData, aborting..."
             .format(args.parent_calc))
->>>>>>> cda3def1
         return
 
     run(SiestaBandsWorkChain,
