--- conflicted
+++ resolved
@@ -17,14 +17,6 @@
 #  The height argument is optional. It is the height (in the z coordinate of
 #  the LDOS box) at which the "image" is going to be computed.
 #
-<<<<<<< HEAD
-#
-from __future__ import absolute_import
-from __future__ import print_function
-import sys
-import os
-=======
->>>>>>> cda3def1
 
 from __future__ import absolute_import
 from __future__ import print_function
@@ -48,12 +40,8 @@
         raise IndexError
 except IndexError:
     print(("The first parameter can only be either "
-<<<<<<< HEAD
-                          "--send or --dont-send"), file=sys.stderr)
-=======
            "--send or --dont-send"),
           file=sys.stderr)
->>>>>>> cda3def1
     sys.exit(1)
 #
 #------------------Code and computer options ---------------------------
@@ -61,12 +49,7 @@
 try:
     codename = sys.argv[2]
 except IndexError:
-<<<<<<< HEAD
-    print(("Need a second parameter for the code name"), file=sys.stderr)
-    sys.exit(1)
-=======
     codename = 'Siesta4.0.1@kelvin'
->>>>>>> cda3def1
 
 code = load_code(codename)
 #
@@ -74,12 +57,8 @@
 try:
     remotedata_pk = int(sys.argv[3])
 except IndexError:
-<<<<<<< HEAD
-    print(("Need a third parameter for the remotedata pk (LDOS)"), file=sys.stderr)
-=======
     print(("Need a third parameter for the remotedata pk (LDOS)"),
           file=sys.stderr)
->>>>>>> cda3def1
     sys.exit(1)
 
 remotedata = load_node(remotedata_pk)
@@ -125,22 +104,6 @@
 }
 
 if submit_test:
-<<<<<<< HEAD
-    subfolder, script_filename = calc.submit_test()
-    print("Test_submit for calculation (uuid='{}')".format(
-        calc.uuid))
-    print("Submit file in {}".format(os.path.join(
-        os.path.relpath(subfolder.abspath),
-        script_filename
-        )))
-else:
-    calc.store_all()
-    print("created calculation; calc=Calculation(uuid='{}') # ID={}".format(
-        calc.uuid,calc.dbnode.pk))
-    calc.submit()
-    print("submitted calculation; calc=Calculation(uuid='{}') # ID={}".format(
-        calc.uuid,calc.dbnode.pk))
-=======
     inputs["metadata"]["dry_run"] = True
     inputs["metadata"]["store_provenance"] = False
     process = submit(STMCalculation, **inputs)
@@ -152,5 +115,4 @@
     print("Submitted calculation; ID={}".format(process.pk))
     print("For information about this calculation type: verdi process show {}".
           format(process.pk))
-    print("For a list of running processes type: verdi process list")
->>>>>>> cda3def1
+    print("For a list of running processes type: verdi process list")