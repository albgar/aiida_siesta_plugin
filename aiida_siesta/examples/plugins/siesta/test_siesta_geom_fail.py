--- conflicted
+++ resolved
@@ -3,15 +3,7 @@
 
 from __future__ import absolute_import
 from __future__ import print_function
-<<<<<<< HEAD
 import six
-__copyright__ = u"Copyright (c), 2015, ECOLE POLYTECHNIQUE FEDERALE DE LAUSANNE (Theory and Simulation of Materials (THEOS) and National Centre for Computational Design and Discovery of Novel Materials (NCCR MARVEL)), Switzerland and ROBERT BOSCH LLC, USA. All rights reserved."
-__license__ = "MIT license, see LICENSE.txt file"
-__version__ = "0.7.0"
-__contributors__ = "Andrea Cepellotti, Victor Garcia-Suarez, Alberto Garcia"
-=======
->>>>>>> d343b63a
-
 import sys
 
 from aiida.engine import submit
@@ -37,12 +29,8 @@
         raise IndexError
 except IndexError:
     print(("The first parameter can only be either "
-<<<<<<< HEAD
-                          "--send or --dont-send"), file=sys.stderr)
-=======
            "--send or --dont-send"),
           file=sys.stderr)
->>>>>>> d343b63a
     sys.exit(1)
 #
 try:
@@ -118,13 +106,7 @@
 parameters = Dict(dict=params_dict)
 #------------------------------------------------------------------------
 #
-<<<<<<< HEAD
-# Sanitize, as '.' is not kosher for the database handlers
-#
-params_dict = { k.replace('.','-') :v for k,v in six.iteritems(params_dict) }
-=======
 # No basis set spec in this calculation (default)
->>>>>>> d343b63a
 #
 #--------------------- Pseudopotentials ---------------------------------
 #
@@ -136,42 +118,6 @@
 #
 #--All the inputs of a Siesta calculations are listed in a dictionary--
 #
-<<<<<<< HEAD
-raw_pseudos = [ ("O.psf", 'O'), ("H.psf", 'H')]
-
-for fname, kinds, in raw_pseudos:
-    absname = os.path.realpath(os.path.join(os.path.dirname(__file__),
-                                            "data",fname))
-    pseudo, created = PsfData.get_or_create(absname,use_first=True)
-    if created:
-        print("Created the pseudo for {}".format(kinds))
-    else:
-        print("Using the pseudo for {} from DB: {}".format(kinds,pseudo.pk))
-        
-    # Attach pseudo node to the calculation
-    calc.use_pseudo(pseudo,kind=kinds)
-#-------------------------------------------------------------------
-
-calc.set_max_wallclock_seconds(30*60) # 30 min
-
-calc.set_resources({"num_machines": 1})
-
-if submit_test:
-    subfolder, script_filename = calc.submit_test()
-    print("Test_submit for calculation (uuid='{}')".format(
-        calc.uuid))
-    print("Submit file in {}".format(os.path.join(
-        os.path.relpath(subfolder.abspath),
-        script_filename
-        )))
-else:
-    calc.store_all()
-    print("created calculation; calc=Calculation(uuid='{}') # ID={}".format(
-        calc.uuid,calc.dbnode.pk))
-    calc.submit()
-    print("submitted calculation; calc=Calculation(uuid='{}') # ID={}".format(
-        calc.uuid,calc.dbnode.pk))
-=======
 inputs = {
     'structure': s,
     'parameters': parameters,
@@ -195,5 +141,4 @@
     print("Submitted calculation; ID={}".format(process.pk))
     print("For information about this calculation type: verdi process show {}".
           format(process.pk))
-    print("For a list of running processes type: verdi process list")
->>>>>>> d343b63a
+    print("For a list of running processes type: verdi process list")