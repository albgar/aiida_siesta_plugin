#!/usr/bin/env runaiida
# -*- coding: utf-8 -*-

from __future__ import absolute_import
from __future__ import print_function

import sys
import os

<<<<<<< HEAD
import os.path as op
import aiida
aiida.load_profile()
from aiida.engine import run,submit
=======
from aiida.engine import submit
>>>>>>> d343b63a
from aiida.orm import load_code
from aiida_siesta.calculations.siesta import SiestaCalculation
from aiida.plugins import DataFactory

#  Siesta calculation on benzene molecule

PsfData = DataFactory('siesta.psf')
Dict = DataFactory('dict')
KpointsData = DataFactory('array.kpoints')
StructureData = DataFactory('structure')

try:
    dontsend = sys.argv[1]
    if dontsend == "--dont-send":
        submit_test = True
    elif dontsend == "--send":
        submit_test = False
    else:
        raise IndexError
except IndexError:
    print(("The first parameter can only be either "
           "--send or --dont-send"),
          file=sys.stderr)
    sys.exit(1)
#
try:
    codename = sys.argv[2]
except IndexError:
    codename = 'Siesta4.0.1@kelvin'

#
#------------------Code and computer options ---------------------------
#
code = load_code(codename)

options = {
    "queue_name": "debug",
    "max_wallclock_seconds": 1700,
    "resources": {
        "num_machines": 1,
        "num_mpiprocs_per_machine": 1,
    }
}

#TO DO:
# A Siesta executable compiled in serial mode might not work properly
# on a computer set up for MPI operation.
# This snippet can be used to check whether a code has been compiled
# with mpi support, and act accordingly
# For this to work, the user has to manually add the record in the
# database. In the verdi shell:
#
# code = load_node(code_PK)
# code.set_extra("mpi",True)
#code_mpi_enabled =  False
#try:
#    code_mpi_enabled =  code.get_extra("mpi")
#except AttributeError:
#    pass
#calc.set_withmpi(code_mpi_enabled)
#-----------------------------------------------------------------------

#
#-------------------------- Settings ---------------------------------
#
settings_dict = {'additional_retrieve_list': ['aiida.BONDS', 'aiida.EIG']}
settings = Dict(dict=settings_dict)
#---------------------------------------------------------------------

#
#-------------------------- Structure --------------------------------
#
alat = 15.  # angstrom
cell = [
    [
        alat,
        0.,
        0.,
    ],
    [
        0.,
        alat,
        0.,
    ],
    [
        0.,
        0.,
        alat,
    ],
]

# Note an atom tagged (for convenience) with a different label

s = StructureData(cell=cell)
s.append_atom(position=(0.000, 0.000, 0.468), symbols=['H'])
s.append_atom(position=(0.000, 0.000, 1.620), symbols=['C'])
s.append_atom(position=(0.000, -2.233, 1.754), symbols=['H'])
s.append_atom(position=(0.000, 2.233, 1.754), symbols=['H'])
s.append_atom(position=(0.000, -1.225, 2.327), symbols='C', name="Cred")
s.append_atom(position=(0.000, 1.225, 2.327), symbols=['C'])
s.append_atom(position=(0.000, -1.225, 3.737), symbols=['C'])
s.append_atom(position=(0.000, 1.225, 3.737), symbols=['C'])
s.append_atom(position=(0.000, -2.233, 4.311), symbols=['H'])
s.append_atom(position=(0.000, 2.233, 4.311), symbols=['H'])
s.append_atom(position=(0.000, 0.000, 4.442), symbols=['C'])
s.append_atom(position=(0.000, 0.000, 5.604), symbols=['H'])

elements = list(s.get_symbols_set())
#-----------------------------------------------------------------------

#
# ----------------------Parameters -------------------------------------
#
# Note the use of '.' in some entries. This will be fixed below.
# Note also that some entries have ':' as separator. This is not
# allowed in Siesta, and will be fixed by the plugin itself. The
# latter case is an unfortunate historical choice. It should not
# be used in modern scripts.
#
params_dict = {
    'xc-functional': 'LDA',
    'xc-authors': 'CA',
    'spin-polarized': True,
    'noncollinearspin': False,
    'mesh-cutoff': '200.000 Ry',
    'max-scfiterations': 1000,
    'dm-numberpulay': 5,
    'dm-mixingweight': 0.050,
    'dm-tolerance': 1.e-4,
    'dm-mixscf1': True,
    'negl-nonoverlap-int': False,
    'solution-method': 'diagon',
    'electronic-temperature': '100.000 K',
    'md-typeofrun': 'cg',
    'md-numcgsteps': 2,
    'md-maxcgdispl': '0.200 bohr',
    'md-maxforcetol': '0.050 eV/Ang',
    'writeforces': True,
    'writecoorstep': True,
    'write-mulliken-pop': 1,
}

parameters = Dict(dict=params_dict)
#------------------------------------------------------------------------

#
# ---------------------Basis Set Info -----------------------------------
# The basis dictionary follows the 'parameters' convention
#
basis_dict = {
    'pao-basistype':
    'split',
    'pao-splitnorm':
    0.150,
    'pao-energyshift':
    '0.020 Ry',
    '%block pao-basis-sizes':
    """
C    SZP
Cred SZ
H    SZP
%endblock pao-basis-sizes""",
}

basis = Dict(dict=basis_dict)
#------------------------------------------------------------------------

#--------------------- Pseudopotentials ---------------------------------
#
# This exemplifies the handling of pseudos for different species
# Those sharing the same pseudo should be indicated.
#
pseudos_list = []
raw_pseudos = [("C.psf", ['C', 'Cred']), ("H.psf", 'H')]

for fname, kinds, in raw_pseudos:
    absname = os.path.realpath(
        os.path.join(os.path.dirname(__file__), "data/sample-psf-family",
                     fname))
    pseudo, created = PsfData.get_or_create(absname, use_first=True)
    if created:
        print("Created the pseudo for {}".format(kinds))
    else:
        print("Using the pseudo for {} from DB: {}".format(kinds, pseudo.pk))
    pseudos_list.append(pseudo)

#-----------------------------------------------------------------------

#
#--All the inputs of a Siesta calculations are listed in a dictionary--
#
inputs = {
    'structure': s,
    'parameters': parameters,
    'code': code,
    'basis': basis,
    'pseudos': {
        'C': pseudos_list[0],
        'Cred': pseudos_list[0],
        'H': pseudos_list[1],
    },
    'metadata': {
        'options': options,
        'label': "Benzene molecule",
    }
}

if submit_test:
    inputs["metadata"]["dry_run"] = True
    inputs["metadata"]["store_provenance"] = False
    process = submit(SiestaCalculation, **inputs)
    #    subfolder, script_filename = calc.submit_test()
    print("Submited test for calculation (uuid='{}')".format(process.uuid))
    print("Check the folder submit_test for the result of the test")
# I could't find a way to access the actual folder (subfolder of submit_test)
# from the calculation node. So I can't print the exact location

else:
    process = submit(SiestaCalculation, **inputs)
    print("Submitted calculation; ID={}".format(process.pk))
    print("For information about this calculation type: verdi process show {}".
          format(process.pk))
    print("For a list of running processes type: verdi process list")<|MERGE_RESOLUTION|>--- conflicted
+++ resolved
@@ -7,14 +7,7 @@
 import sys
 import os
 
-<<<<<<< HEAD
-import os.path as op
-import aiida
-aiida.load_profile()
-from aiida.engine import run,submit
-=======
 from aiida.engine import submit
->>>>>>> d343b63a
 from aiida.orm import load_code
 from aiida_siesta.calculations.siesta import SiestaCalculation
 from aiida.plugins import DataFactory
