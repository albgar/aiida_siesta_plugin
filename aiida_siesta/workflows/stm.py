# -*- coding: utf-8 -*-
from __future__ import absolute_import
<<<<<<< HEAD
from aiida.orm import (Code, Bool, Int, Str, Float, Dict, StructureData,
                       KpointsData, RemoteData)
from aiida.engine import (submit, WorkChain, ToContext, workfunction)
from aiida.common.links import LinkType
=======

from aiida.orm import Code
from aiida.orm import (Int, Str, Float, Bool, Dict, StructureData, KpointsData,
                       ArrayData)
from aiida.engine import WorkChain, ToContext

>>>>>>> cda3def1
from aiida_siesta.data.psf import get_pseudos_from_structure
from aiida_siesta.workflows.base import SiestaBaseWorkChain
from aiida_siesta.calculations.stm import STMCalculation


class SiestaSTMWorkChain(WorkChain):
    """
    STM Workchain. An example of workflow composition.
    A separate workflow is only really needed if we desire to have
    a robust scf and/or relaxation cycle.
    """
    def __init__(self, *args, **kwargs):
        super(SiestaSTMWorkChain, self).__init__(*args, **kwargs)

    @classmethod
    def define(cls, spec):
        super(SiestaSTMWorkChain, cls).define(spec)
        spec.input('code', valid_type=Code)
        spec.input('stm_code', valid_type=Code)
        spec.input('structure', valid_type=StructureData)
        spec.input('protocol', valid_type=Str, default=Str('standard'))
        spec.input('height', valid_type=Float)
        spec.input('e1', valid_type=Float)
        spec.input('e2', valid_type=Float)
        spec.outline(
            cls.setup_protocol,
            cls.setup_structure,
            cls.setup_kpoints,
            cls.setup_pseudo_potentials,
            cls.setup_parameters,
            cls.setup_basis,
<<<<<<< HEAD
            cls.run_relax_and_analyze,
            cls.run_stm,  # We can run this directly, a combined scf+bands
            cls.run_results,
        )
        spec.dynamic_output()
=======
            cls.run_relax,  # This should be optional
            cls.
            run_scf_and_ldos,  # We could run this directly, a combined scf+ldos
            cls.run_stm,
            cls.run_results,
        )

        spec.output('stm_array', valid_type=ArrayData)
        # These will be inherited from the Base workchain output
        #spec.output('output_structure',
        #            valid_type=StructureData,
        #            required=False)

        # This could be 'output_parameters', also inherited from the Base workchain, representing
        # the summary of energies, etc. coming out of the last SiestaCalculation run.
        # but its relevance is limited for a "stm" workflow. Left here for now for debugging.
        #spec.output('output_parameters', valid_type=Dict)

        spec.exit_code(140,
                       'ERROR_PROTOCOL_NOT_FOUND',
                       message='The protocol specified is not known')
        spec.exit_code(
            160,
            'ERROR_RELAXED_STRUCTURE_NOT_AVAILABLE',
            message='Failed to get the output structure from the relaxation run'
        )
>>>>>>> cda3def1

    def setup_protocol(self):
        """
        Setup of context variables and inputs for the SistaBaseWorkChain. Based on the specified
        protocol, we define values for variables that affect the execution of the calculations
        """
        self.ctx.inputs = {
<<<<<<< HEAD
            'code':
            self.inputs.code,
            'stm_code':
            self.inputs.stm_code,
            'height':
            self.inputs.height,
            'e1':
            self.inputs.e1,
            'e2':
            self.inputs.e2,
            'parameters': {},
            'settings': {},
            'options':
            Dict(dict={
=======
            'code': self.inputs.code,
            'parameters': {},
            'settings': {},
            'options': {
                'resources': {
                    'num_machines': 1
                },
                'max_wallclock_seconds': 1800,
            },
        }
        #
        #  Separate inputs for LDOS generation and STM plot generation
        #
        self.ctx.inputs_stm = {
            'stm_code': self.inputs.stm_code,
            'height': self.inputs.height,
            'e1': self.inputs.e1,
            'e2': self.inputs.e2,
            'options': {
>>>>>>> cda3def1
                'resources': {
                    'num_machines': 1
                },
                'max_wallclock_seconds': 1800,
            }
        }

        if self.inputs.protocol == 'standard':
<<<<<<< HEAD
            self.report('running the workchain in the "{}" protocol'.format(
=======
            self.report('Using the "{}" protocol'.format(
>>>>>>> cda3def1
                self.inputs.protocol.value))
            self.ctx.protocol = {
                'kpoints_mesh_offset': [0., 0., 0.],
                'kpoints_mesh_density': 0.2,
                'dm_convergence_threshold': 1.0e-4,
                'forces_convergence_threshold': "0.02 eV/Ang",
                'min_meshcutoff': 100,  # In Rydberg (!)
                'electronic_temperature': "25.0 meV",
                'md-type-of-run': "cg",
                'md-num-cg-steps': 10,
                'pseudo_familyname': 'sample_psf_family',
                # Future expansion. Add basis info, caveats, etc
                'atomic_heuristics': {
                    'H': {
                        'cutoff': 100
                    },
                    'Si': {
                        'cutoff': 100
                    }
                },
                'basis': {
                    'pao-energy-shift': '100 meV',
                    'pao-basis-size': 'DZP'
                }
            }

        elif self.inputs.protocol == 'fast':
<<<<<<< HEAD
            self.report('running the workchain in the "{}" protocol'.format(
=======
            self.report('Using the "{}" protocol'.format(
>>>>>>> cda3def1
                self.inputs.protocol.value))
            self.ctx.protocol = {
                'kpoints_mesh_offset': [0., 0., 0.],
                'kpoints_mesh_density': 0.25,
                'dm_convergence_threshold': 1.0e-3,
                'forces_convergence_threshold': "0.2 eV/Ang",
                'min_meshcutoff': 80,  # In Rydberg (!)
                'electronic_temperature': "25.0 meV",
                'md-type-of-run': "cg",
                'md-num-cg-steps': 8,
                'pseudo_familyname': 'sample_psf_family',
                # Future expansion. Add basis info, caveats, etc
                'atomic_heuristics': {
                    'H': {
                        'cutoff': 50
                    },
                    'Si': {
                        'cutoff': 50
                    }
                },
                'basis': {
                    'pao-energy-shift': '100 meV',
                    'pao-basis-size': 'SZP'
                }
            }
        else:
<<<<<<< HEAD
            self.abort_nowait('Protocol {} not known'.format(
                self.ctx.protocol.value))
=======
            self.report('Protocol {} not known'.format(
                self.inputs.protocol.value))
            return self.exit_codes.ERROR_PROTOCOL_NOT_FOUND
>>>>>>> cda3def1

    def setup_structure(self):
        """
        Just a stub for future expansion, maybe with normalization
        """

        self.ctx.structure_initial_primitive = self.inputs.structure

    def setup_kpoints(self):
        """
        Define the k-point mesh for the relax and scf calculations.
        """

        kpoints_mesh = KpointsData()
        kpoints_mesh.set_cell_from_structure(
            self.ctx.structure_initial_primitive)
        kpoints_mesh.set_kpoints_mesh_from_density(
            distance=self.ctx.protocol['kpoints_mesh_density'],
            offset=self.ctx.protocol['kpoints_mesh_offset'])

        self.ctx.kpoints_mesh = kpoints_mesh

    def setup_pseudo_potentials(self):
        """
<<<<<<< HEAD
        Based on the given input structure, get the
        pseudo potentials for the different elements in the structure
=======
        Based on the given input structure and the protocol, use the SSSP library to determine the
        optimal pseudo potentials for the different elements in the structure
>>>>>>> cda3def1
        """
        structure = self.ctx.structure_initial_primitive
        pseudo_familyname = self.ctx.protocol['pseudo_familyname']
        self.ctx.inputs['pseudos'] = get_pseudos_from_structure(
            structure, pseudo_familyname)

    def setup_parameters(self):
        """
        Setup the default input parameters required for a SiestaCalculation and the SiestaBaseWorkChain
        """
        structure = self.ctx.structure_initial_primitive
        meshcutoff = 0.0

        for kind in structure.get_kind_names():
            try:
                cutoff = self.ctx.protocol['atom_heuristics'][kind]['cutoff']
                meshcutoff = max(meshcutoff, cutoff)
            except:
                pass  # No problem. No heuristics, no info
<<<<<<< HEAD

        # In case we did not get anything, set a minimum value
        meshcutoff = max(self.ctx.protocol['min_meshcutoff'], meshcutoff)

=======

        meshcutoff = max(
            self.ctx.protocol['min_meshcutoff'],
            meshcutoff)  # In case we did not get anything, set a minimum value

>>>>>>> cda3def1
        self.ctx.inputs['parameters'] = {
            'dm-tolerance': self.ctx.protocol['dm_convergence_threshold'],
            'md-max-force-tol':
            self.ctx.protocol['forces_convergence_threshold'],
            'mesh-cutoff': "{} Ry".format(meshcutoff),
            'electronic-temperature':
            self.ctx.protocol['electronic_temperature'],
            'md-type-of-run': self.ctx.protocol['md-type-of-run'],
            'md-num-cg-steps': self.ctx.protocol['md-num-cg-steps']
        }

    def setup_basis(self):
        """
        Setup the basis dictionary.
        Very simple for now. Just the same for all elements. With more heuristics, we could do more.
        """
        self.ctx.inputs['basis'] = self.ctx.protocol['basis']

<<<<<<< HEAD
    def run_relax_and_analyze(self):
=======
    def run_relax(self):
>>>>>>> cda3def1
        """
        Run the SiestaBaseWorkChain to relax the input structure
        """
<<<<<<< HEAD
        self.report('Running run_relax_and_analyze')

        inputs = dict(self.ctx.inputs)

        ldos_e = "\n {e1} {e2} eV".format(e1=self.inputs.e1, e2=self.inputs.e2)
        inputs['parameters']['%block local-density-of-states'] = ldos_e

        # Final input preparation, wrapping dictionaries in ParameterData nodes
        # The code and options were set above
        # Pseudos was set above in ctx.inputs, and so in inputs
=======

        inputs = dict(self.ctx.inputs)

        # Final input preparation, wrapping dictionaries in ParameterData nodes
        # The code and options (_options?)  were set above
        # Pseudos was set above in 'ctx.inputs', and so it is in 'inputs' already
>>>>>>> cda3def1

        inputs['kpoints'] = self.ctx.kpoints_mesh
        inputs['basis'] = Dict(dict=inputs['basis'])
        inputs['structure'] = self.ctx.structure_initial_primitive
        inputs['parameters'] = Dict(dict=inputs['parameters'])
        inputs['settings'] = Dict(dict=inputs['settings'])
        inputs['options'] = Dict(dict=inputs['options'])
        inputs['clean_workdir'] = Bool(False)
        inputs['max_iterations'] = Int(20)

<<<<<<< HEAD
        running = submit(SiestaBaseWorkChain, **inputs)
        self.report(
            'launched SiestaBaseWorkChain<{}> in relax+ldos mode'.format(
                running.pid))
=======
        running = self.submit(SiestaBaseWorkChain, **inputs)
        self.report(
            'launched SiestaBaseWorkChain<{}> in relaxation mode'.format(
                running.pk))
>>>>>>> cda3def1

        return ToContext(workchain_relax=running)

    def run_scf_and_ldos(self):
        """
        Run the SiestaBaseWorkChain in scf+ldos mode on the primitive cell of the relaxed input structure
        """

        try:
            structure = self.ctx.workchain_relax.outputs.output_structure
        except:
            return self.exit_codes.ERROR_RELAXED_STRUCTURE_NOT_AVAILABLE

        # Do we need further refinement by Seekpath on this=? (eventually)?
        self.ctx.structure_relaxed_primitive = structure

        inputs = dict(self.ctx.inputs)
        ldos_e = "\n {e1} {e2} eV \n %endblock local-density-of-states".format(
            e1=self.inputs.e1.value, e2=self.inputs.e2.value)
        inputs['parameters']['%block local-density-of-states'] = ldos_e

        kpoints_mesh = KpointsData()
        kpoints_mesh.set_cell_from_structure(
            self.ctx.structure_relaxed_primitive)
        kpoints_mesh.set_kpoints_mesh_from_density(
            distance=self.ctx.protocol['kpoints_mesh_density'],
            offset=self.ctx.protocol['kpoints_mesh_offset'])

        # Final input preparation, wrapping dictionaries in ParameterData nodes
        inputs['kpoints'] = kpoints_mesh
        inputs['structure'] = self.ctx.structure_relaxed_primitive
        inputs['parameters'] = Dict(dict=inputs['parameters'])
        inputs['basis'] = Dict(dict=inputs['basis'])
        inputs['settings'] = Dict(dict=inputs['settings'])
        inputs['options'] = Dict(dict=inputs['options'])

        running = self.submit(SiestaBaseWorkChain, **inputs)
        self.report('launched SiestaBaseWorkChain<{}> in scf+ldos mode'.format(
            running.pk))

        return ToContext(workchain_base_ldos=running)

    def run_stm(self):
        """
        Run a STMCalculation with the relaxed_calculation parent folder
        """
        self.report('Running stm calculation')

        # Get the remote folder of the last calculation in the previous workchain
<<<<<<< HEAD
        remote_folder = self.ctx.workchain_relax.get_outputs_dict()[
            'remote_folder']
=======
        base_ldos = self.ctx.workchain_base_ldos
        remote_folder = base_ldos.outputs.remote_folder
>>>>>>> cda3def1

        stm_inputs = {}
        stm_inputs['code'] = self.ctx.inputs_stm['stm_code']
        stm_inputs['ldos_folder'] = remote_folder

        # Height of image plane, in Ang
<<<<<<< HEAD
        stm_inputs['parameters'] = Dict(dict={'z': self.ctx.inputs['height']})
=======
        stm_inputs['parameters'] = Dict(
            dict={'z': self.ctx.inputs_stm['height']})

        # The "metadata.options.resources" seems to be needed
        metadata = {"options": self.ctx.inputs_stm['options']}
        stm_inputs['metadata'] = metadata  # No Dict... ??
>>>>>>> cda3def1

        # Dummy dict
        settings_dict = {'a': 'b'}
        stm_inputs['settings'] = Dict(dict=settings_dict)

<<<<<<< HEAD
        # This should be just a dictionary!
        stm_inputs['_options'] = {
            'resources': {
                'num_machines': 1
            },
            'max_wallclock_seconds': 600
        }

        process = STMCalculation.process()
        running = submit(process, **stm_inputs)

        self.report('launching STMCalculation<{}>'.format(running.pid))

=======
        running = self.submit(STMCalculation, **stm_inputs)
        self.report('launching STMCalculation<{}>'.format(running.pk))

>>>>>>> cda3def1
        return ToContext(stm_calc=running)

    def run_results(self):
        """
        Attach the relevant output nodes
        """
<<<<<<< HEAD
        calculation_stm = self.ctx.stm_calc
        output_structure = self.ctx.workchain_relax.get_outputs_dict()[
            'output_structure']
=======
>>>>>>> cda3def1

        from aiida.engine import ExitCode

        stm_plot_calc = self.ctx.stm_calc
        stm_array = stm_plot_calc.outputs.stm_array
        self.out('stm_array', stm_array)

        # If we end up keeping this workflow as a relax+stm_image task, we should get the relaxed
        # structure.
        # output_structure = self.ctx.workchain_relax.get_outputs_dict()['output_structure']
        #self.out('output_structure', output_structure)

        self.report('STM workchain succesfully completed')
        return ExitCode(0)<|MERGE_RESOLUTION|>--- conflicted
+++ resolved
@@ -1,18 +1,11 @@
 # -*- coding: utf-8 -*-
 from __future__ import absolute_import
-<<<<<<< HEAD
-from aiida.orm import (Code, Bool, Int, Str, Float, Dict, StructureData,
-                       KpointsData, RemoteData)
-from aiida.engine import (submit, WorkChain, ToContext, workfunction)
-from aiida.common.links import LinkType
-=======
 
 from aiida.orm import Code
 from aiida.orm import (Int, Str, Float, Bool, Dict, StructureData, KpointsData,
                        ArrayData)
 from aiida.engine import WorkChain, ToContext
 
->>>>>>> cda3def1
 from aiida_siesta.data.psf import get_pseudos_from_structure
 from aiida_siesta.workflows.base import SiestaBaseWorkChain
 from aiida_siesta.calculations.stm import STMCalculation
@@ -44,13 +37,6 @@
             cls.setup_pseudo_potentials,
             cls.setup_parameters,
             cls.setup_basis,
-<<<<<<< HEAD
-            cls.run_relax_and_analyze,
-            cls.run_stm,  # We can run this directly, a combined scf+bands
-            cls.run_results,
-        )
-        spec.dynamic_output()
-=======
             cls.run_relax,  # This should be optional
             cls.
             run_scf_and_ldos,  # We could run this directly, a combined scf+ldos
@@ -77,7 +63,6 @@
             'ERROR_RELAXED_STRUCTURE_NOT_AVAILABLE',
             message='Failed to get the output structure from the relaxation run'
         )
->>>>>>> cda3def1
 
     def setup_protocol(self):
         """
@@ -85,22 +70,6 @@
         protocol, we define values for variables that affect the execution of the calculations
         """
         self.ctx.inputs = {
-<<<<<<< HEAD
-            'code':
-            self.inputs.code,
-            'stm_code':
-            self.inputs.stm_code,
-            'height':
-            self.inputs.height,
-            'e1':
-            self.inputs.e1,
-            'e2':
-            self.inputs.e2,
-            'parameters': {},
-            'settings': {},
-            'options':
-            Dict(dict={
-=======
             'code': self.inputs.code,
             'parameters': {},
             'settings': {},
@@ -120,7 +89,6 @@
             'e1': self.inputs.e1,
             'e2': self.inputs.e2,
             'options': {
->>>>>>> cda3def1
                 'resources': {
                     'num_machines': 1
                 },
@@ -129,11 +97,7 @@
         }
 
         if self.inputs.protocol == 'standard':
-<<<<<<< HEAD
-            self.report('running the workchain in the "{}" protocol'.format(
-=======
             self.report('Using the "{}" protocol'.format(
->>>>>>> cda3def1
                 self.inputs.protocol.value))
             self.ctx.protocol = {
                 'kpoints_mesh_offset': [0., 0., 0.],
@@ -161,11 +125,7 @@
             }
 
         elif self.inputs.protocol == 'fast':
-<<<<<<< HEAD
-            self.report('running the workchain in the "{}" protocol'.format(
-=======
             self.report('Using the "{}" protocol'.format(
->>>>>>> cda3def1
                 self.inputs.protocol.value))
             self.ctx.protocol = {
                 'kpoints_mesh_offset': [0., 0., 0.],
@@ -192,14 +152,9 @@
                 }
             }
         else:
-<<<<<<< HEAD
-            self.abort_nowait('Protocol {} not known'.format(
-                self.ctx.protocol.value))
-=======
             self.report('Protocol {} not known'.format(
                 self.inputs.protocol.value))
             return self.exit_codes.ERROR_PROTOCOL_NOT_FOUND
->>>>>>> cda3def1
 
     def setup_structure(self):
         """
@@ -224,13 +179,8 @@
 
     def setup_pseudo_potentials(self):
         """
-<<<<<<< HEAD
-        Based on the given input structure, get the
-        pseudo potentials for the different elements in the structure
-=======
         Based on the given input structure and the protocol, use the SSSP library to determine the
         optimal pseudo potentials for the different elements in the structure
->>>>>>> cda3def1
         """
         structure = self.ctx.structure_initial_primitive
         pseudo_familyname = self.ctx.protocol['pseudo_familyname']
@@ -250,18 +200,11 @@
                 meshcutoff = max(meshcutoff, cutoff)
             except:
                 pass  # No problem. No heuristics, no info
-<<<<<<< HEAD
-
-        # In case we did not get anything, set a minimum value
-        meshcutoff = max(self.ctx.protocol['min_meshcutoff'], meshcutoff)
-
-=======
 
         meshcutoff = max(
             self.ctx.protocol['min_meshcutoff'],
             meshcutoff)  # In case we did not get anything, set a minimum value
 
->>>>>>> cda3def1
         self.ctx.inputs['parameters'] = {
             'dm-tolerance': self.ctx.protocol['dm_convergence_threshold'],
             'md-max-force-tol':
@@ -280,33 +223,16 @@
         """
         self.ctx.inputs['basis'] = self.ctx.protocol['basis']
 
-<<<<<<< HEAD
-    def run_relax_and_analyze(self):
-=======
     def run_relax(self):
->>>>>>> cda3def1
         """
         Run the SiestaBaseWorkChain to relax the input structure
         """
-<<<<<<< HEAD
-        self.report('Running run_relax_and_analyze')
-
-        inputs = dict(self.ctx.inputs)
-
-        ldos_e = "\n {e1} {e2} eV".format(e1=self.inputs.e1, e2=self.inputs.e2)
-        inputs['parameters']['%block local-density-of-states'] = ldos_e
-
-        # Final input preparation, wrapping dictionaries in ParameterData nodes
-        # The code and options were set above
-        # Pseudos was set above in ctx.inputs, and so in inputs
-=======
 
         inputs = dict(self.ctx.inputs)
 
         # Final input preparation, wrapping dictionaries in ParameterData nodes
         # The code and options (_options?)  were set above
         # Pseudos was set above in 'ctx.inputs', and so it is in 'inputs' already
->>>>>>> cda3def1
 
         inputs['kpoints'] = self.ctx.kpoints_mesh
         inputs['basis'] = Dict(dict=inputs['basis'])
@@ -317,17 +243,10 @@
         inputs['clean_workdir'] = Bool(False)
         inputs['max_iterations'] = Int(20)
 
-<<<<<<< HEAD
-        running = submit(SiestaBaseWorkChain, **inputs)
-        self.report(
-            'launched SiestaBaseWorkChain<{}> in relax+ldos mode'.format(
-                running.pid))
-=======
         running = self.submit(SiestaBaseWorkChain, **inputs)
         self.report(
             'launched SiestaBaseWorkChain<{}> in relaxation mode'.format(
                 running.pk))
->>>>>>> cda3def1
 
         return ToContext(workchain_relax=running)
 
@@ -377,65 +296,34 @@
         self.report('Running stm calculation')
 
         # Get the remote folder of the last calculation in the previous workchain
-<<<<<<< HEAD
-        remote_folder = self.ctx.workchain_relax.get_outputs_dict()[
-            'remote_folder']
-=======
         base_ldos = self.ctx.workchain_base_ldos
         remote_folder = base_ldos.outputs.remote_folder
->>>>>>> cda3def1
 
         stm_inputs = {}
         stm_inputs['code'] = self.ctx.inputs_stm['stm_code']
         stm_inputs['ldos_folder'] = remote_folder
 
         # Height of image plane, in Ang
-<<<<<<< HEAD
-        stm_inputs['parameters'] = Dict(dict={'z': self.ctx.inputs['height']})
-=======
         stm_inputs['parameters'] = Dict(
             dict={'z': self.ctx.inputs_stm['height']})
 
         # The "metadata.options.resources" seems to be needed
         metadata = {"options": self.ctx.inputs_stm['options']}
         stm_inputs['metadata'] = metadata  # No Dict... ??
->>>>>>> cda3def1
 
         # Dummy dict
         settings_dict = {'a': 'b'}
         stm_inputs['settings'] = Dict(dict=settings_dict)
 
-<<<<<<< HEAD
-        # This should be just a dictionary!
-        stm_inputs['_options'] = {
-            'resources': {
-                'num_machines': 1
-            },
-            'max_wallclock_seconds': 600
-        }
-
-        process = STMCalculation.process()
-        running = submit(process, **stm_inputs)
-
-        self.report('launching STMCalculation<{}>'.format(running.pid))
-
-=======
         running = self.submit(STMCalculation, **stm_inputs)
         self.report('launching STMCalculation<{}>'.format(running.pk))
 
->>>>>>> cda3def1
         return ToContext(stm_calc=running)
 
     def run_results(self):
         """
         Attach the relevant output nodes
         """
-<<<<<<< HEAD
-        calculation_stm = self.ctx.stm_calc
-        output_structure = self.ctx.workchain_relax.get_outputs_dict()[
-            'output_structure']
-=======
->>>>>>> cda3def1
 
         from aiida.engine import ExitCode
 
