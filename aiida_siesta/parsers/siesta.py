# -*- coding: utf-8 -*-
from __future__ import absolute_import
import numpy as np
from aiida.parsers import Parser
from aiida_siesta.calculations.siesta import SiestaCalculation
from aiida.orm import Dict
from six.moves import range
from aiida.common import OutputParsingError
<<<<<<< HEAD
=======
from aiida.common import exceptions
>>>>>>> 6921172e

# TODO Get modules metadata from setup script.
__copyright__ = u"Copyright (c), 2015, ECOLE POLYTECHNIQUE FEDERALE DE LAUSANNE (Theory and Simulation of Materials (THEOS) and National Centre for Computational Design and Discovery of Novel Materials (NCCR MARVEL)), Switzerland and ROBERT BOSCH LLC, USA. All rights reserved."
__license__ = "MIT license, see LICENSE.txt file"
__version__ = "0.9.10"
__contributors__ = "Andrius Merkys, Giovanni Pizzi, Victor Garcia-Suarez, Alberto Garcia, Emanuele Bosoni"


# These auxiliary functions should be put in another module...
#
# List of scalar values from CML to be transferred to AiiDA
#
standard_output_list = [ 'siesta:FreeE', 'siesta:E_KS',
                         'siesta:Ebs', 'siesta:E_Fermi',
                         'siesta:stot']  ## leave svec for later


def text_to_array(s, dtype):
    return np.array(s.replace("\n", "").split(), dtype=dtype)


def get_parsed_xml_doc(xml_path):

     from xml.dom import minidom

     try:
          xmldoc = minidom.parse(xml_path)
     except:
          xmldoc = None

     # We might want to add some extra consistency checks

     return xmldoc

def get_dict_from_xml_doc(xmldoc):

     # Scalar items

     scalar_dict = {}

     # Metadata items
     itemlist = xmldoc.getElementsByTagName('metadata')
     for s in itemlist:
         #
         # Maybe make sure that 'name' does not contain
         # forbidden characters
         #
         name = s.attributes['name'].value
         value = s.attributes['content'].value
         scalar_dict[name] = value

     # Scalar output items
     # From the last "SCF Finalization" module
     # This means that we do not record non-converged values

     itemlist = xmldoc.getElementsByTagName('module')

     scf_final = None
     for m in itemlist:
       if 'title' in list(m.attributes.keys()):
          # Get last scf finalization module
          if m.attributes['title'].value == "SCF Finalization":
               scf_final = m

     if scf_final is not None:

      # wrapped in <property> elements with a <scalar> child
      props = scf_final.getElementsByTagName('property')

      for s in props:
        if 'dictRef' in list(s.attributes.keys()):
          name = s.attributes['dictRef'].value
          if name in standard_output_list:
             data = s.getElementsByTagName('scalar')[0]
             value = data.childNodes[0].nodeValue
             units = data.attributes['units'].value
             loc_colon = units.find(':')
             unit_name = units[loc_colon+1:]
             loc_colon = name.find(':')
             reduced_name = name[loc_colon+1:]

             # Put units in separate entries, as in QE
             # Use numbers (floats) instead of strings

             scalar_dict[reduced_name] = float(value)
             scalar_dict[reduced_name+"_units"] = unit_name

     scalar_dict['variable_geometry'] = is_variable_geometry(xmldoc)
     #
     # Sizes of orbital set (and non-zero interactions), and mesh
     #
     no_u, nnz, mesh = get_sizes_info(xmldoc)
     if no_u is not None:
         scalar_dict['no_u'] = no_u
     if nnz is not None:
         scalar_dict['nnz'] = nnz
     if mesh is not None:
         scalar_dict['mesh'] = mesh

     return scalar_dict


def is_variable_geometry(xmldoc):
     """
     Tries to guess whether the calculation involves changes in
     geometry.
     """

     itemlist = xmldoc.getElementsByTagName('module')
     for m in itemlist:
       # Check the type of the first "step" module, which is a "geometry" one
       if 'serial' in list(m.attributes.keys()):
           if 'dictRef' in list(m.attributes.keys()):
               if m.attributes['dictRef'].value == "Single-Point":
                   return False
               else:
                   return True

     # If we reach this point, something is very wrong
     return False

def get_sizes_info(xmldoc):
     """
     Gets the number of orbitals and non-zero interactions
     """
     no_u = None
     nnz = None
     mesh = None

     itemlist = xmldoc.getElementsByTagName('module')
     for m in itemlist:
       # Process the first "step" module, which is a "geometry" one
       if 'serial' in list(m.attributes.keys()):
           # Get properties here
           props_list = m.getElementsByTagName('property')
           for p in props_list:
               if 'dictRef' in list(p.attributes.keys()):
                   if p.attributes['dictRef'].value == "siesta:no_u":
                       scalar = p.getElementsByTagName('scalar')[0]
                       no_u = int(scalar.childNodes[0].data)
                   if p.attributes['dictRef'].value == "siesta:nnz":
                       scalar = p.getElementsByTagName('scalar')[0]
                       nnz = int(scalar.childNodes[0].data)
                   if p.attributes['dictRef'].value == "siesta:ntm":
                       array = p.getElementsByTagName('array')[0]
                       mesh = [int(s) for s in array.childNodes[0].data.split()]


           return no_u, nnz, mesh

def get_last_structure(xmldoc, input_structure):

    from aiida.plugins import DataFactory

    itemlist = xmldoc.getElementsByTagName('module')
    #
    # Use the last "geometry" module, and not the
    # "Finalization" one.

    finalmodule = None
    for m in itemlist:
      # Get a "geometry" module by the criteria:
      if 'serial' in list(m.attributes.keys()):
          if 'dictRef' in list(m.attributes.keys()):
              if m.attributes['dictRef'].value != "SCF":
                  finalmodule = m

    # In case there is no appropriate data, fall back and
    # at least return the initial structure
    # (this should not be necessary, as the initial Geometry module
    # is opened very soon)
    if finalmodule is None:
         #self.logger.warning("Returning input structure in output_structure node")
         return input_structure

    atoms = finalmodule.getElementsByTagName('atom')
    cellvectors = finalmodule.getElementsByTagName('latticeVector')

    atomlist = []

    for a in atoms:
         kind = a.attributes['elementType'].value
         x = a.attributes['x3'].value
         y = a.attributes['y3'].value
         z = a.attributes['z3'].value
         atomlist.append([kind,[float(x),float(y),float(z)]])

    cell = []
    for l in cellvectors:
         data = l.childNodes[0].data.split()
         cell.append([float(s) for s in data])

    # Generally it is better to pass the input structure
    # and reset the data, since site 'names' are not handled by
    # the CML file (at least not in Siesta versions <= 4.0)
    #

    # s = input_structure.copy()
    s = input_structure.clone()
    s.reset_cell(cell)
    new_pos = [atom[1] for atom in atomlist]
    s.reset_sites_positions(new_pos)

    return s


def get_final_forces_and_stress(xmldoc):
 #
 # Extracts final forces and stress as lists of lists...
 #
 itemlist = xmldoc.getElementsByTagName('module')

 # Note: In modern versions of Siesta, forces and stresses
 # are written in the "SCF Finalization" modules at the end
 # of each geometry step.

 # Search for the last one of those modules

 scf_final = None
 for m in itemlist:
     if 'title' in list(m.attributes.keys()):
          # Get last scf finalization module
          if m.attributes['title'].value == "SCF Finalization":
               scf_final = m

 forces = None
 stress = None

 if scf_final is not None:
      props = scf_final.getElementsByTagName('property')
      for p in props:
        if 'dictRef' in list(p.attributes.keys()):

           if p.attributes['dictRef'].value=='siesta:forces':
                mat = p.getElementsByTagName('matrix')[0]
                # Get flat list and reshape as list of lists
                # using info on rows and columns in CML file
                rows = int(mat.attributes['rows'].value)
                cols = int(mat.attributes['columns'].value)
                f = mat.childNodes[0].data.split()
                f = [float(x) for x in f]
                forces = [ f[rows*i : rows*(i+1)] for i in range(cols)]

           if p.attributes['dictRef'].value=='siesta:stress':
                mat = p.getElementsByTagName('matrix')[0]
                # Get flat list and reshape as list of lists
                # using info on rows and columns in CML file
                rows = int(mat.attributes['rows'].value)
                cols = int(mat.attributes['columns'].value)
                s = mat.childNodes[0].data.split()
                s = [float(x) for x in s]
                stress = [ s[rows*i : rows*(i+1)] for i in range(cols)]

 return forces, stress


#----------------------------------------------------------------------

from aiida.common.exceptions import OutputParsingError

class SiestaOutputParsingError(OutputParsingError):
     pass
class SiestaCMLParsingError(OutputParsingError):
     pass

#---------------------------

class SiestaParser(Parser):
    """
    Parser for the output of Siesta.
    """
<<<<<<< HEAD
    def __init__(self,calc):
        """
        Initialize the instance of SiestaParser
        """
        # check for valid input
        self._check_calc_compatibility(calc)
        super(SiestaParser, self).__init__(calc)

    def _check_calc_compatibility(self,calc):
        if not isinstance(calc,SiestaCalculation):
            raise SiestaOutputParsingError("Input calc must be a SiestaCalculation")
=======
    # def __init__(self,calc):
    #     """
    #     Initialize the instance of SiestaParser
    #     """
    #     # check for valid input
    #     self._check_calc_compatibility(calc)
    #     super(SiestaParser, self).__init__(calc)

    # def _check_calc_compatibility(self,calc):
    #     if not isinstance(calc,SiestaCalculation):
    #         raise SiestaOutputParsingError("Input calc must be a SiestaCalculation")
>>>>>>> 6921172e

    def _get_output_nodes(self, output_path, messages_path, xml_path, json_path):
        """
        Extracts output nodes from the standard output and standard error
        files. (And XML and JSON files)
        """
        from aiida.orm import TrajectoryData
        import re

        parser_version = 'aiida-1.0.0--plugin-1.0.0'
        parser_info = {}
        parser_info['parser_info'] = 'AiiDA Siesta Parser V. {}'.format(parser_version)
        parser_info['parser_warnings'] = []


        result_list = []

#        if xml_path is None:
#            self.logger.error("Could not find a CML file to parse")
#            # NOTE aiida.xml is not there?
#            raise SiestaOutputParsingError("Could not find a CML file to parse")

        # We get everything from the CML file

        xmldoc = get_parsed_xml_doc(xml_path)
#        if xmldoc is None:
#            self.logger.error("Malformed CML file: cannot parse")
#            raise SiestaCMLParsingError("Malformed CML file: cannot parse")

        # These are examples of how we can access input items
        #
        # Structure (mandatory)
        #
        in_struc = self.node.inputs.structure
        #
        # Settings (optional)
        #
        try:
             in_settings = self.node.inputs.settings
<<<<<<< HEAD
        except KeyError:
=======
        # except KeyError:
        except exceptions.NotExistent:
>>>>>>> 6921172e
             in_settings = None

        result_dict = get_dict_from_xml_doc(xmldoc)

        # Add timing information

#        if json_path is None:
#            self.logger.info("Could not find a time.json file to parse")
#        else:
        from .json_time import get_timing_info
        global_time, timing_decomp = get_timing_info(json_path)
        if global_time is None:
             raise OutputParsingError("Cannot fully parse the time.json file")
        else:
             result_dict["global_time"] = global_time
             result_dict["timing_decomposition"] = timing_decomp

        # Add warnings
<<<<<<< HEAD
        
#        if messages_path is None:
#             # Perhaps using an old version of Siesta
#             warnings_list = ['WARNING: No MESSAGES file...']
#        else:
#             warnings_list = self.get_warnings_from_file(messages_path)

=======

#        if messages_path is None:
#             # Perhaps using an old version of Siesta
#             warnings_list = ['WARNING: No MESSAGES file...']
#        else:
#             warnings_list = self.get_warnings_from_file(messages_path)

>>>>>>> 6921172e
#        result_dict["warnings"] = warnings_list

        # Add parser info dictionary
        parsed_dict = dict(list(result_dict.items()) + list(parser_info.items()))

        output_data = Dict(dict=parsed_dict)

        # link_name = self.get_linkname_outparams()
        self.out('output_parameters', output_data)
        # result_list.append((link_name,output_data))

        # If the structure has changed, save it
        if is_variable_geometry(xmldoc):
             # Get the input structure to copy its site names,
             # as the CML file traditionally contained only the
             # atomic symbols.
             #
             struc = get_last_structure(xmldoc,in_struc)
             # result_list.append((self.get_linkname_outstructure(),struc))
             self.out(self.get_linkname_outstructure(), struc)

        # Save forces and stress in an ArrayData object
        forces, stress = get_final_forces_and_stress(xmldoc)

        if forces is not None and stress is not None:
             # from aiida.orm.nodes.array import ArrayData
             from aiida.orm import ArrayData
             arraydata = ArrayData()
             arraydata.set_array('forces', np.array(forces))
             arraydata.set_array('stress', np.array(stress))
             # result_list.append((self.get_linkname_outarray(),arraydata))
             self.out(self.get_linkname_outarray(),arraydata)

        # Parse band-structure information if available
#        if bands_path is not None:
#             bands, coords = self.get_bands(bands_path)
#             from aiida.orm.nodes.array.bands import BandsData
#             arraybands = BandsData()
#             arraybands.set_kpoints(self._calc.inp.bandskpoints.get_kpoints(cartesian=True))
#             arraybands.set_bands(bands,units="eV")
#             result_list.append((self.get_linkname_bandsarray(), arraybands))
#             bandsparameters = Dict(dict={"kp_coordinates": coords})
#             result_list.append((self.get_linkname_bandsparameters(), bandsparameters))

        return result_list

<<<<<<< HEAD
    def parse(self,retrieved_temporary_folder, **kwargs):
=======
    # def parse(self,retrieved_temporary_folder, **kwargs):
    def parse(self, **kwargs):
>>>>>>> 6921172e
        """
        Receives in input a dictionary of retrieved nodes.
        Does all the logic here.
        """
        from aiida.engine import ExitCode

        try:
            output_folder = self.retrieved
        except exceptions.NotExistent:
            return self.exit_codes.ERROR_NO_RETRIEVED_FOLDER

#        from aiida.common.exceptions import InvalidOperation
#        import os
        output_path, messages_path, xml_path, json_path = \
            self._fetch_output_files(output_folder)
#        output_path = None
#        messages_path  = None
#        xml_path  = None
#        json_path  = None
#        bands_path = None
#        try:
#            output_path, messages_path, xml_path, json_path, bands_path = \
#                             self._fetch_output_files(retrieved)
#        except InvalidOperation:
#            raise
#        except IOError as e:
#            self.logger.error(e.message)
#            return False, ()

#        if output_path is None and messages_path is None and xml_path is None:
#            self.logger.error("No output files found")
#            return False, ()

        out_nodes = self._get_output_nodes(output_path, messages_path, xml_path, json_path)

        return ExitCode(0)
#        return successful, out_nodes

    def _fetch_output_files(self, out_folder):
        """
        Checks the output folder for standard output and standard error
        files, returns their absolute paths on success.

        :param retrieved: A dictionary of retrieved nodes, as obtained from the
          parser.
        """
        # from aiida.common.datastructures import calc_states
        from aiida.common.exceptions import InvalidOperation
        import os

        # check in order not to overwrite anything
#         state = self._calc.get_state()
#         if state != calc_states.PARSING:
#             raise InvalidOperation("Calculation not in {} state"
#                                    .format(calc_states.PARSING) )

        # Check that the retrieved folder is there
#        try:
#         out_folder = retrieved[self._calc._get_linkname_retrieved()]
#        except KeyError:
#            raise IOError("No retrieved folder found")

        list_of_files = out_folder._repository.list_object_names()

        output_path = None
        messages_path  = None
        xml_path  = None
        json_path  = None
#        bands_path = None

<<<<<<< HEAD
        if self.node.inputs.metadata.options.output_filename in list_of_files:
            output_path = os.path.join( out_folder.get_abs_path('.'),
                                        self.node.inputs.metadata.options.output_filename)
        else
            raise OutputParsingError("Output file not retrieved")

        if self.node.inputs.metadata.options.xml_file in list_of_files:
            xml_path = os.path.join( out_folder.get_abs_path('.'),
                                        self.node.inputs.metadata.options.xml_file )
        else
            raise OutputParsingError("Xml file not retrieved")

        if self.node.inputs.metadata.options.json_file in list_of_files:
            json_path = os.path.join( out_folder.get_abs_path('.'),
                                        self.node.inputs.metadata.options.json_file )

        if self.node.inputs.metadata.options.messages_file in list_of_files:
            messages_path  = os.path.join( out_folder.get_abs_path('.'),
                                        self.node.inputs.metadata.options.messages_file )
#        if self._calc._DEFAULT_BANDS_FILE in list_of_files:
#            bands_path  = os.path.join( out_folder.get_abs_path('.'),
#                                        self._calc._DEFAULT_BANDS_FILE )

        return output_path, messages_path, xml_path, json_path#, bands_path

=======
        if self.node.get_option('output_filename') in list_of_files:
            output_path = os.path.join(out_folder._repository._get_base_folder().abspath,
                                       self.node.get_option('output_filename'))
        else:
            raise OutputParsingError("Output file not retrieved")

        if self.node.get_option('xml_file') in list_of_files:
            xml_path = os.path.join(out_folder._repository._get_base_folder().abspath,
                                    self.node.get_option('xml_file'))
        else:
            raise OutputParsingError("Xml file not retrieved")

        if self.node.get_option('json_file') in list_of_files:
            json_path = os.path.join(out_folder._repository._get_base_folder().abspath,
                                     self.node.get_option('json_file'))

        if self.node.get_option('messages_file') in list_of_files:
            messages_path = os.path.join(out_folder._repository._get_base_folder().abspath,
                                         self.node.get_option('messages_file'))

#        if self._calc._DEFAULT_BANDS_FILE in list_of_files:
#            bands_path  = os.path.join( out_folder.get_abs_path('.'),
#                                        self._calc._DEFAULT_BANDS_FILE )

        return output_path, messages_path, xml_path, json_path#, bands_path

>>>>>>> 6921172e
#    def get_warnings_from_file(self,messages_path):
#     """
#     Generates a list of warnings from the 'MESSAGES' file, which
#     contains a line per message, prefixed with 'INFO',
#     'WARNING' or 'FATAL'.
#
#     :param messages_path:
#
#     Returns a boolean indicating success (True) or failure (False)
#     and a list of strings.
#     """
#     f=open(messages_path)
#     lines=f.read().split('\n')   # There will be a final '' element
#
#     import re
#
#     # Search for 'FATAL:' messages, log them, and return immediately
#     there_are_fatals = False
#     for line in lines:
#          if re.match('^FATAL:.*$',line):
#               self.logger.error(line)
#               there_are_fatals = True
#
#     if there_are_fatals:
#          return False, lines[:-1]  # Remove last (empty) element
#
#     # Make sure that the job did finish (and was not interrupted
#     # externally)
#
#     normal_end = False
#     for line in lines:
#          if re.match('^INFO: Job completed.*$',line):
#               normal_end = True
#
#     if normal_end == False:
#          lines[-1] = 'FATAL: ABNORMAL_EXTERNAL_TERMINATION'
#          self.logger.error("Calculation interrupted externally")
#          return False, lines
#
#     # (Insert any other "non-success" conditions before next section)
#     # (e.g.: be very picky about (some) 'WARNING:' messages)
#
#     # Return with success flag
#
#     return True, lines[:-1]  # Remove last (empty) element

    def get_bands(self, bands_path):
        # The parsing is different depending on whether I have Bands or Points.
        # I recognise these two situations by looking at bandskpoints.label
        # (like I did in the plugin)
        from aiida.common.exceptions import InputValidationError
        from aiida.common.exceptions import ValidationError
        tottx = []
        f = open(bands_path)
        tottx = f.read().split()

        ef = float(tottx[0])
        if self._calc.inp.bandskpoints.labels == None:
            minfreq, maxfreq = float(tottx[1]), float(tottx[2])
            nbands, nspins, nkpoints = int(tottx[3]), int(tottx[4]), int(
                tottx[5])
            spinup = np.zeros((nkpoints, nbands))
            spindown = np.zeros((nkpoints, nbands))
            coords = np.zeros(nkpoints)
            if (nspins == 2):
                block_length = nbands * 2
            else:
                block_length = nbands
            for i in range(nkpoints):
                # coords[i] = float(tottx[i * (block_length + 3) + 6])
                for j in range(nbands):
                    spinup[i, j] = (
                        float(tottx[i * (block_length + 3) + 6 + j + 3]))
                    if (nspins == 2):
                        # Probably wrong! - need to test!!!
                        spindown[i, j] = (float(
                            tottx[i * (nbands * 2 + 3) + 6 + j + 3 + nbands]))
        else:
            mink, maxk = float(tottx[1]), float(tottx[2])
            minfreq, maxfreq = float(tottx[3]), float(tottx[4])
            nbands, nspins, nkpoints = int(tottx[5]), int(tottx[6]), int(
                tottx[7])
            spinup = np.zeros((nkpoints, nbands))
            spindown = np.zeros((nkpoints, nbands))
            coords = np.zeros(nkpoints)
            if (nspins == 2):
                block_length = nbands * 2
            else:
                block_length = nbands

            for i in range(nkpoints):
                coords[i] = float(tottx[i * (block_length + 1) + 8])

                for j in range(nbands):
                    spinup[i, j] = (
                        float(tottx[i * (block_length + 1) + 8 + j + 1]))
                    if (nspins == 2):
                        # Probably wrong! - need to test!!!
                        spindown[i, j] = (float(
                            tottx[i * (nbands * 2 + 1) + 8 + j + 1 + nbands]))
        if (nspins == 2):
            bands = (spinup, spindown)
        elif (nspins == 1):
            bands = spinup
        else:
            raise NotImplementedError(
                'nspins=4: non collinear bands not implemented yet')

        return (bands, coords)


    def get_linkname_outstructure(self):
        """
        Returns the name of the link to the output_structure
        Node exists if positions or cell changed.
        """
        return 'output_structure'

    def get_linkname_outarray(self):
        """
        Returns the name of the link to the output_array
        In Siesta, Node exists to hold the final forces and stress,
        pending the implementation of trajectory data.
        """
        return 'output_array'

    def get_linkname_bandsarray(self):
        """
        Returns the name of the link to the bands_array
        In Siesta, Node exists to hold the bands,
        pending the implementation of trajectory data.
        """
        return 'bands_array'

    def get_linkname_bandsparameters(self):
        """
        Returns the name of the link to the bands_path.
        X-axis data for bands. Maybe should use ArrayData (db-integrity?).
        """
        return 'bands_parameters'<|MERGE_RESOLUTION|>--- conflicted
+++ resolved
@@ -6,10 +6,7 @@
 from aiida.orm import Dict
 from six.moves import range
 from aiida.common import OutputParsingError
-<<<<<<< HEAD
-=======
 from aiida.common import exceptions
->>>>>>> 6921172e
 
 # TODO Get modules metadata from setup script.
 __copyright__ = u"Copyright (c), 2015, ECOLE POLYTECHNIQUE FEDERALE DE LAUSANNE (Theory and Simulation of Materials (THEOS) and National Centre for Computational Design and Discovery of Novel Materials (NCCR MARVEL)), Switzerland and ROBERT BOSCH LLC, USA. All rights reserved."
@@ -281,19 +278,6 @@
     """
     Parser for the output of Siesta.
     """
-<<<<<<< HEAD
-    def __init__(self,calc):
-        """
-        Initialize the instance of SiestaParser
-        """
-        # check for valid input
-        self._check_calc_compatibility(calc)
-        super(SiestaParser, self).__init__(calc)
-
-    def _check_calc_compatibility(self,calc):
-        if not isinstance(calc,SiestaCalculation):
-            raise SiestaOutputParsingError("Input calc must be a SiestaCalculation")
-=======
     # def __init__(self,calc):
     #     """
     #     Initialize the instance of SiestaParser
@@ -305,7 +289,6 @@
     # def _check_calc_compatibility(self,calc):
     #     if not isinstance(calc,SiestaCalculation):
     #         raise SiestaOutputParsingError("Input calc must be a SiestaCalculation")
->>>>>>> 6921172e
 
     def _get_output_nodes(self, output_path, messages_path, xml_path, json_path):
         """
@@ -345,12 +328,8 @@
         #
         try:
              in_settings = self.node.inputs.settings
-<<<<<<< HEAD
-        except KeyError:
-=======
         # except KeyError:
         except exceptions.NotExistent:
->>>>>>> 6921172e
              in_settings = None
 
         result_dict = get_dict_from_xml_doc(xmldoc)
@@ -369,23 +348,13 @@
              result_dict["timing_decomposition"] = timing_decomp
 
         # Add warnings
-<<<<<<< HEAD
-        
+
 #        if messages_path is None:
 #             # Perhaps using an old version of Siesta
 #             warnings_list = ['WARNING: No MESSAGES file...']
 #        else:
 #             warnings_list = self.get_warnings_from_file(messages_path)
 
-=======
-
-#        if messages_path is None:
-#             # Perhaps using an old version of Siesta
-#             warnings_list = ['WARNING: No MESSAGES file...']
-#        else:
-#             warnings_list = self.get_warnings_from_file(messages_path)
-
->>>>>>> 6921172e
 #        result_dict["warnings"] = warnings_list
 
         # Add parser info dictionary
@@ -432,12 +401,8 @@
 
         return result_list
 
-<<<<<<< HEAD
-    def parse(self,retrieved_temporary_folder, **kwargs):
-=======
     # def parse(self,retrieved_temporary_folder, **kwargs):
     def parse(self, **kwargs):
->>>>>>> 6921172e
         """
         Receives in input a dictionary of retrieved nodes.
         Does all the logic here.
@@ -508,33 +473,6 @@
         json_path  = None
 #        bands_path = None
 
-<<<<<<< HEAD
-        if self.node.inputs.metadata.options.output_filename in list_of_files:
-            output_path = os.path.join( out_folder.get_abs_path('.'),
-                                        self.node.inputs.metadata.options.output_filename)
-        else
-            raise OutputParsingError("Output file not retrieved")
-
-        if self.node.inputs.metadata.options.xml_file in list_of_files:
-            xml_path = os.path.join( out_folder.get_abs_path('.'),
-                                        self.node.inputs.metadata.options.xml_file )
-        else
-            raise OutputParsingError("Xml file not retrieved")
-
-        if self.node.inputs.metadata.options.json_file in list_of_files:
-            json_path = os.path.join( out_folder.get_abs_path('.'),
-                                        self.node.inputs.metadata.options.json_file )
-
-        if self.node.inputs.metadata.options.messages_file in list_of_files:
-            messages_path  = os.path.join( out_folder.get_abs_path('.'),
-                                        self.node.inputs.metadata.options.messages_file )
-#        if self._calc._DEFAULT_BANDS_FILE in list_of_files:
-#            bands_path  = os.path.join( out_folder.get_abs_path('.'),
-#                                        self._calc._DEFAULT_BANDS_FILE )
-
-        return output_path, messages_path, xml_path, json_path#, bands_path
-
-=======
         if self.node.get_option('output_filename') in list_of_files:
             output_path = os.path.join(out_folder._repository._get_base_folder().abspath,
                                        self.node.get_option('output_filename'))
@@ -561,7 +499,6 @@
 
         return output_path, messages_path, xml_path, json_path#, bands_path
 
->>>>>>> 6921172e
 #    def get_warnings_from_file(self,messages_path):
 #     """
 #     Generates a list of warnings from the 'MESSAGES' file, which
