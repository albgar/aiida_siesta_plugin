import os
from aiida import orm
from aiida.common import CalcInfo, CodeInfo, InputValidationError
from aiida.common.constants import elements
from aiida.engine import CalcJob
#aakhtar
#from aiida.orm import Dict, StructureData, BandsData, ArrayData
from aiida.orm import Dict, StructureData, BandsData, ArrayData,SinglefileData,FolderData
#aakhtar
from aiida_siesta.calculations.tkdict import FDFDict
from aiida_siesta.data.psf import PsfData
from aiida_siesta.data.psml import PsmlData
from aiida_siesta.data.lua  import LUAData

# See the LICENSE.txt and AUTHORS.txt files.

###################################################################################
## Since aiida 1.0 There is now a clear distinction between Nodes and Processes. ##
## A calculation is now a process and it is treated as a Process class similar   ##
## to the WorkChains. Use of class variables & the input spec is necessary.      ##
###################################################################################


class SiestaCalculation(CalcJob):
    """
    Siesta calculator class for AiiDA.
    """
    _siesta_plugin_version = '1.0.1'

    ###################################################################
    ## Important distinction between input.spec of the class (can be ##
    ## modified) and pure parameters, stored as class variables only ##
    ###################################################################

    # Parameters stored as class variables
    # 1) Keywords that cannot be set (need to canonoze this?)
    # 2) Filepaths of certain outputs
    _aiida_blocked_keywords = ['system-name', 'system-label']
    _aiida_blocked_keywords.append('number-of-species')
    _aiida_blocked_keywords.append('number-of-atoms')
    _aiida_blocked_keywords.append('lattice-constant')
    _aiida_blocked_keywords.append('atomic-coordinates-format')
    _aiida_blocked_keywords.append('use-tree-timer')
    _aiida_blocked_keywords.append('xml-write')
    _aiida_blocked_keywords.append('dm-use-save-dm')
    _aiida_blocked_keywords.append('geometry-must-converge')
    _PSEUDO_SUBFOLDER = './'
    _OUTPUT_SUBFOLDER = './'
    _JSON_FILE = 'time.json'
    _MESSAGES_FILE = 'MESSAGES'

    # Default of the input.spec, it's just default, but user could change the name
    _DEFAULT_PREFIX = 'aiida'
    _DEFAULT_INPUT_FILE = 'aiida.fdf'
    _DEFAULT_OUTPUT_FILE = 'aiida.out'

    # in restarts, it will copy from the parent the following
    # (fow now, just the density matrix file)
    # aakhtar
    #_restart_copy_from = os.path.join(_OUTPUT_SUBFOLDER, '*.DM')
    _restart_copy_from = os.path.join(_OUTPUT_SUBFOLDER, '*.DM*')
    # aakhtar

    # in restarts, it will copy the previous folder in the following one
    _restart_copy_to = _OUTPUT_SUBFOLDER

    @classmethod
    def define(cls, spec):
        super(SiestaCalculation, cls).define(spec)

        # Input nodes
        spec.input('code', valid_type=orm.Code, help='Input code')
        spec.input('structure', valid_type=orm.StructureData, help='Input structure')
        spec.input('kpoints', valid_type=orm.KpointsData, help='Input kpoints', required=False)
        spec.input('bandskpoints', valid_type=orm.KpointsData, help='Input kpoints for bands', required=False)
        spec.input('basis', valid_type=orm.Dict, help='Input basis', required=False)
        spec.input('settings', valid_type=orm.Dict, help='Input settings', required=False)
        spec.input('parameters', valid_type=orm.Dict, help='Input parameters')
        spec.input('parent_calc_folder', valid_type=orm.RemoteData, required=False, help='Parent folder')
        spec.input_namespace('pseudos', valid_type=(PsfData, PsmlData), help='Input pseudo potentials', dynamic=True)
<<<<<<< HEAD
        #aakhtar
        #the LUAData added here the first option is just for onefile to send but the later one is the main one
        spec.input('lua',valid_type=orm.SinglefileData,required=False,help='lua file')
        spec.input_namespace('luafiles',valid_type=(LUAData),required=False, help='lua input file',dynamic=True)
        #aakhtar
        # Metadada.options host the inputs that are not stored
        # as a separate node, but attached to `CalcJobNode`
        # as attributes. They are optional, since a default is
        # specified, but they might be changed by the user.
        # The first one is siesta specific. The other three
        # are defined in the CalcJob, here we need just to change
        # the default.
=======

        # Metadada.options host the inputs that are not stored as a separate node, but attached to `CalcJobNode`
        # as attributes. They are optional, since a default is specified, but they might be changed by the user.
        # The first one is siesta specific. The others are defined in the CalcJob, here we change the default.
>>>>>>> 059a5c94
        spec.input('metadata.options.prefix', valid_type=str, default=cls._DEFAULT_PREFIX)
        spec.inputs['metadata']['options']['input_filename'].default = cls._DEFAULT_INPUT_FILE
        spec.inputs['metadata']['options']['output_filename'].default = cls._DEFAULT_OUTPUT_FILE
        spec.inputs['metadata']['options']['parser_name'].default = 'siesta.parser'

        # Output nodes
        spec.output('output_parameters', valid_type=Dict, required=True, help='The calculation results')
        spec.output('output_structure', valid_type=StructureData, required=False, help='Optional relaxed structure')
        spec.output('bands', valid_type=BandsData, required=False, help='Optional band structure')
        #spec.output('bands_parameters', valid_type=Dict, required=False, help='Optional parameters of bands')
        spec.output('forces_and_stress', valid_type=ArrayData, required=False, help='Optional forces and stress')

        # Option that allows acces through node.res should be existing output node and a Dict
        spec.default_output_node = 'output_parameters'

        # Exit codes for specific errors. Useful for error handeling in workchains
        spec.exit_code(453, 'BANDS_PARSE_FAIL', message='Failure while parsing the bands file')
        spec.exit_code(452, 'BANDS_FILE_NOT_PRODUCED', message='Bands analysis was requested, but file is not present')
        spec.exit_code(450, 'SCF_NOT_CONV', message='Calculation did not reach scf convergence!')
        spec.exit_code(451, 'GEOM_NOT_CONV', message='Calculation did not reach geometry convergence!')
        spec.exit_code(350, 'UNEXPECTED_TERMINATION', message='Statement "Job completed" not detected, unknown error')
        spec.exit_code(449, 'SPLIT_NORM', message='Split_norm parameter too small')
        spec.exit_code(448, 'BASIS_POLARIZ', message='Problems in the polarization of a basis element')

    def prepare_for_submission(self, folder):  # noqa: MC0001  - is mccabe too complex funct -
        """
        Create the input files from the input nodes passed to this instance of the `CalcJob`.

        :param folder: an `aiida.common.folders.Folder` to temporarily write files on disk
        :return: `aiida.common.datastructures.CalcInfo` instance
        """

        ###########################################################################
        # BEGINNING OF INITIAL INPUT CHECK                                        #
        # All input ports that are defined via spec.input are checked by default, #
        # only need to asses their presence in case they are optional.            #
        ###########################################################################

        code = self.inputs.code
        structure = self.inputs.structure
        parameters = self.inputs.parameters

        if 'kpoints' in self.inputs:
            kpoints = self.inputs.kpoints
        else:
            kpoints = None

        if 'basis' in self.inputs:
            basis = self.inputs.basis
        else:
            basis = None

        if 'settings' in self.inputs:
            settings = self.inputs.settings.get_dict()
            settings_dict = _uppercase_dict(settings, dict_name='settings')
        else:
            settings_dict = {}

        if 'bandskpoints' in self.inputs:
            bandskpoints = self.inputs.bandskpoints
        else:
            bandskpoints = None

        if 'parent_calc_folder' in self.inputs:
            parent_calc_folder = self.inputs.parent_calc_folder
        else:
            parent_calc_folder = None

        pseudos = self.inputs.pseudos
        kinds = [kind.name for kind in structure.kinds]
        if set(kinds) != set(pseudos.keys()):
            raise ValueError(
                'Mismatch between the defined pseudos and the list of kinds of the structure.\n',
                'Pseudos: {} \n'.format(', '.join(list(pseudos.keys()))),
                'Kinds: {}'.format(', '.join(list(kinds))),
            )
<<<<<<< HEAD
      
=======

        ##############################
        # END OF INITIAL INPUT CHECK #
        ##############################

        # ============== Initialization of some lists ===============
>>>>>>> 059a5c94
        # List of the file to copy in the folder where the calculation
        # runs, for instance pseudo files
        local_copy_list = []
        #aakhtar
        #-------------------------------------------------------------------------
        # Worked
        # TODO: Have To cleanup later
        #-------------------------------------------------------------------------
        #luafile=self.inputs.lua
        #local_copy_list.append((luafile.uuid,luafile.filename,luafile.filename))
        #-------------------------------------------------------------------------
        luafiles=self.inputs.luafiles
        #lfname=luafile[kind.name]
        #lfname = []
        for name in luafiles.keys():
            llua=luafiles[name]
            if isinstance(llua, LUAData):
                local_copy_list.append((llua.uuid,llua.filename,llua.filename))
            
        #local_copy_list.append((luafile.uuid,luafile.filename,luafile.filename))
        #lua=FolderData(tree="/home/aakhtar/calculations/siesta/test-aiida/")
        #local_copy_list.append((lua,"relax_cell_geometry.lua","test.lua"))
        #aakhtar
        # List of files for restart
        remote_copy_list = []

        # ============== Preprocess of input parameters ===============

        input_params = FDFDict(parameters.get_dict())

        # Look for blocked keywords and add the proper values to the dictionary
        for blocked_key in self._aiida_blocked_keywords:
            canonical_blocked = FDFDict.translate_key(blocked_key)
            for key in input_params:
                if key == canonical_blocked:
                    raise InputValidationError(
                        "You cannot specify explicitly the '{}' flag in the "
                        "input parameters".format(input_params.get_last_untranslated_key(key))
                    )
                if "pao" in key:
                    raise InputValidationError(
                        "You can not put PAO options in the parameters input port "
                        "they belong to the basis input port "
                    )

        input_params.update({'system-name': self.inputs.metadata.options.prefix})
        input_params.update({'system-label': self.inputs.metadata.options.prefix})
        input_params.update({'use-tree-timer': 'T'})
        input_params.update({'xml-write': 'T'})
        input_params.update({'number-of-species': len(structure.kinds)})
        input_params.update({'number-of-atoms': len(structure.sites)})
        input_params.update({'geometry-must-converge': 'T'})
        input_params.update({'lattice-constant': '1.0 Ang'})
        input_params.update({'atomic-coordinates-format': 'Ang'})
        # NOTES:
        # 1) The lattice-constant parameter must be 1.0 Ang to impose the units and consider
        #   that the dimenstions of the lattice vectors are already correct with no need of alat.
        #   This breaks the band-k-points "pi/a" option. The use of this option is banned.
        # 2) The implicit coordinate convention of the StructureData class corresponds to the "Ang"
        #   convention in Siesta. That is why "atomic-coordinates-format" is blocked and reset.
        # 3) The Siesta code doesn't raise any warining if the geometry is not converged, unless
        #   the keyword geometry-must-converge is set. That's why it is always added.

        # ============== Preparation of input data ===============

        # ---------------- CELL_PARAMETERS ------------------------
        cell_parameters_card = "%block lattice-vectors\n"
        for vector in structure.cell:
            cell_parameters_card += ("{0:18.10f} {1:18.10f} {2:18.10f}" "\n".format(*vector))
        cell_parameters_card += "%endblock lattice-vectors\n"

        # --------------ATOMIC_SPECIES & PSEUDOS-------------------
        # Subfolder that will contain the pseudopotentials and output data
        folder.get_subfolder(self._PSEUDO_SUBFOLDER, create=True)
        folder.get_subfolder(self._OUTPUT_SUBFOLDER, create=True)
        atomic_species_card_list = []
        # Dictionary to get the atomic number of a given element
        #pylint: disable=consider-using-dict-comprehension
        datmn = dict([(v['symbol'], k) for k, v in elements.items()])
        spind = {}
        spcount = 0
        for kind in structure.kinds:
            spcount += 1  # species count
            spind[kind.name] = spcount
            atomic_species_card_list.append(
                "{0:5} {1:5} {2:5}\n".format(spind[kind.name], datmn[kind.symbol], kind.name.rjust(6))
            )
            psp = pseudos[kind.name]
<<<<<<< HEAD

            # Add this pseudo file to the list of files to copy, with
            # the appropiate name. In the case of sub-species
            # (different kind.name but same kind.symbol, e.g.,
            # 'C_surf', sharing the same pseudo with 'C'), we will
            # copy the file ('C.psf') twice, once as 'C.psf', and once
            # as 'C_surf.psf'.  This is required by Siesta.

            # ... list of tuples with format ('node_uuid', 'filename', relativedestpath')
            # We probably should be pre-pending 'self._PSEUDO_SUBFOLDER' in the
            # last slot, for generality...
            #aakhtar test
=======
            # Add this pseudo file to the list of files to copy, with the appropiate name.
            # In the case of sub-species (different kind.name but same kind.symbol, e.g.,
            # 'C_surf', sharing the same pseudo with 'C'), we copy the file ('C.psf')
            # twice, once as 'C.psf', and once as 'C_surf.psf'. This is required by Siesta.
            # It is passed in form of a list of tuples with format ('node_uuid', 'filename',
            # relativedestpath'). We probably should be pre-pending 'self._PSEUDO_SUBFOLDER'
            # in the last slot, for generality, even if is not necessary for siesta.
>>>>>>> 059a5c94
            if isinstance(psp, PsfData):
                local_copy_list.append((psp.uuid, psp.filename, kind.name + ".psf"))
            elif isinstance(psp, PsmlData):
                local_copy_list.append((psp.uuid, psp.filename, kind.name + ".psml"))
            else:
                pass
        atomic_species_card_list = (["%block chemicalspecieslabel\n"] + list(atomic_species_card_list))
        atomic_species_card = "".join(atomic_species_card_list)
        atomic_species_card += "%endblock chemicalspecieslabel\n"
        # Free memory
        del atomic_species_card_list

        # --------------------- ATOMIC_POSITIONS -----------------------
        atomic_positions_card_list = ["%block atomiccoordinatesandatomicspecies\n"]
        countatm = 0
        for site in structure.sites:
            countatm += 1
            atomic_positions_card_list.append(
                "{0:18.10f} {1:18.10f} {2:18.10f} {3:4} {4:6} {5:6}\n".format(
                    site.position[0], site.position[1], site.position[2], spind[site.kind_name],
                    site.kind_name.rjust(6), countatm
                )
            )
        atomic_positions_card = "".join(atomic_positions_card_list)
        del atomic_positions_card_list  # Free memory
        atomic_positions_card += "%endblock atomiccoordinatesandatomicspecies\n"

        # -------------------- K-POINTS ----------------------------
        # It is optional, if not specified, gamma point only is performed (default of siesta)
        if kpoints is not None:
            # There is not yet support for the 'kgrid-cutoff' option in Siesta. Only mesh accepted
            try:
                mesh, offset = kpoints.get_kpoints_mesh()
            except AttributeError:
                raise InputValidationError("K-point sampling for scf " "must be given in mesh form")
            kpoints_card_list = ["%block kgrid_monkhorst_pack\n"]
            # This would fail if kpoints is not a mash (for the case of a list),
            # since in that case 'offset' is undefined.
            kpoints_card_list.append("{0:6} {1:6} {2:6} {3:18.10f}\n".format(mesh[0], 0, 0, offset[0]))
            kpoints_card_list.append("{0:6} {1:6} {2:6} {3:18.10f}\n".format(0, mesh[1], 0, offset[1]))
            kpoints_card_list.append("{0:6} {1:6} {2:6} {3:18.10f}\n".format(0, 0, mesh[2], offset[2]))
            kpoints_card = "".join(kpoints_card_list)
            kpoints_card += "%endblock kgrid_monkhorst_pack\n"
            del kpoints_card_list

        # ----------------- K-POINTS-FOR-BANDS ----------------------
        #Two possibility are supported in Siesta: BandLines ad BandPoints
        #At the moment the user can't choose directly one of the two options
        #BandsLine is set automatically if bandskpoints has labels,
        #BandsPoints if bandskpoints has no labels
        #BandLinesScale =pi/a is not supported at the moment because currently
        #a=1 always. BandLinesScale ReciprocalLatticeVectors is always set
        if bandskpoints is not None:
            bandskpoints_card_list = ["BandLinesScale ReciprocalLatticeVectors\n"]
            if bandskpoints.labels is None:
                bandskpoints_card_list.append("%block BandPoints\n")
                for kpo in bandskpoints.get_kpoints():
                    bandskpoints_card_list.append("{0:8.3f} {1:8.3f} {2:8.3f} \n".format(kpo[0], kpo[1], kpo[2]))
                fbkpoints_card = "".join(bandskpoints_card_list)
                fbkpoints_card += "%endblock BandPoints\n"
            else:
                bandskpoints_card_list.append("%block BandLines\n")
                savindx = []
                listforbands = bandskpoints.get_kpoints()
                for indx, label in bandskpoints.labels:
                    savindx.append(indx)
                rawindex = 0
                for indx, label in bandskpoints.labels:
                    rawindex = rawindex + 1
                    x, y, z = listforbands[indx]
                    if rawindex == 1:
                        bandskpoints_card_list.append(
                            "{0:3} {1:8.3f} {2:8.3f} {3:8.3f} {4:1} \n".format(1, x, y, z, label)
                        )
                    else:
                        bandskpoints_card_list.append(
                            "{0:3} {1:8.3f} {2:8.3f} {3:8.3f} {4:1} \n".format(
                                indx - savindx[rawindex - 2], x, y, z, label
                            )
                        )
                fbkpoints_card = "".join(bandskpoints_card_list)
                fbkpoints_card += "%endblock BandLines\n"
            del bandskpoints_card_list

        # ================ Operations for restart =======================
        # The presence of a 'parent_calc_folder' input node signals that we want to
        # get something from there, as indicated in the self._restart_copy_from attribute.
        # In Siesta's case, for now, just the density-matrix file is copied
        # to the current calculation's working folder.
        # ISSUE: Is this mechanism flexible enough? An alternative would be to
        # pass the information about which file(s) to copy in the metadata.options dictionary
        if parent_calc_folder is not None:
            remote_copy_list.append((
                parent_calc_folder.computer.uuid,
                os.path.join(parent_calc_folder.get_remote_path(), self._restart_copy_from), self._restart_copy_to
            ))
            input_params.update({'dm-use-save-dm': "T"})

        # ====================== FDF file creation ========================

        # To have easy access to inputs metadata options
        metadataoption = self.inputs.metadata.options

        # input_filename = self.inputs.metadata.options.input_filename
        input_filename = folder.get_abs_path(metadataoption.input_filename)

        with open(input_filename, 'w') as infile:
            # here print keys and values tp file

            for k, v in sorted(input_params.get_filtered_items()):
                infile.write("%s %s\n" % (k, v))

            # Basis set info is processed just like the general
            # parameters section. Some discipline is needed to
            # put any basis-related parameters (including blocks)
            # in the basis dictionary in the input script.
            if basis is not None:
                infile.write("#\n# -- Basis Set Info follows\n#\n")
                for k, v in basis.get_dict().items():
                    infile.write("%s %s\n" % (k, v))

            # Write previously generated cards now
            infile.write("#\n# -- Structural Info follows\n#\n")
            infile.write(atomic_species_card)
            infile.write(cell_parameters_card)
            infile.write(atomic_positions_card)
            if kpoints is not None:
                infile.write("#\n# -- K-points Info follows\n#\n")
                infile.write(kpoints_card)
            if bandskpoints is not None:
                infile.write("#\n# -- Bandlines/Bandpoints Info follows\n#\n")
                infile.write(fbkpoints_card)

            # Write max wall-clock time
            infile.write("#\n# -- Max wall-clock time block\n#\n")
            infile.write("max.walltime {}\n".format(metadataoption.max_wallclock_seconds))

        # ====================== Code and Calc info ========================
        # Code information object and Calc information object are now
        # only used to set up the CMDLINE (the bash line that launches siesta)
        # and to set up the list of files to retrieve.

        cmdline_params = settings_dict.pop('CMDLINE', [])

        codeinfo = CodeInfo()
        codeinfo.cmdline_params = list(cmdline_params)
        codeinfo.stdin_name = metadataoption.input_filename
        codeinfo.stdout_name = metadataoption.output_filename
        codeinfo.code_uuid = code.uuid

        calcinfo = CalcInfo()
        calcinfo.uuid = str(self.uuid)
        if cmdline_params:
            calcinfo.cmdline_params = list(cmdline_params)
        calcinfo.local_copy_list = local_copy_list
        calcinfo.remote_copy_list = remote_copy_list
        calcinfo.stdin_name = metadataoption.input_filename
        calcinfo.stdout_name = metadataoption.output_filename
        calcinfo.codes_info = [codeinfo]
        # Retrieve by default: the output file, the xml file, the
        # messages file, and the json timing file.
        # If bandskpoints, also the bands file is added to the retrieve list.
        calcinfo.retrieve_list = []
        xml_file = str(metadataoption.prefix) + ".xml"
        bands_file = str(metadataoption.prefix) + ".bands"
        calcinfo.retrieve_list.append(metadataoption.output_filename)
        calcinfo.retrieve_list.append(xml_file)
        calcinfo.retrieve_list.append(self._JSON_FILE)
        calcinfo.retrieve_list.append(self._MESSAGES_FILE)
        if bandskpoints is not None:
            calcinfo.retrieve_list.append(bands_file)
        # Any other files specified in the settings dictionary
        settings_retrieve_list = settings_dict.pop('ADDITIONAL_RETRIEVE_LIST', [])
        calcinfo.retrieve_list += settings_retrieve_list

        return calcinfo


def _uppercase_dict(indic, dict_name):
    from collections import Counter

    if not isinstance(indic, dict):
        raise TypeError("_uppercase_dict accepts only dictionaries as argument")

    new_dict = dict((str(k).upper(), v) for k, v in indic.items())

    if len(new_dict) != len(indic):
        num_items = Counter(str(k).upper() for k in indic.keys())
        double_keys = ",".join([k for k, v in num_items if v > 1])
        raise InputValidationError(
            "Inside the dictionary '{}' there are the following keys that "
            "are repeated more than once when compared case-insensitively: "
            "{}."
            "This is not allowed.".format(dict_name, double_keys)
        )

    return new_dict<|MERGE_RESOLUTION|>--- conflicted
+++ resolved
@@ -78,25 +78,14 @@
         spec.input('parameters', valid_type=orm.Dict, help='Input parameters')
         spec.input('parent_calc_folder', valid_type=orm.RemoteData, required=False, help='Parent folder')
         spec.input_namespace('pseudos', valid_type=(PsfData, PsmlData), help='Input pseudo potentials', dynamic=True)
-<<<<<<< HEAD
         #aakhtar
         #the LUAData added here the first option is just for onefile to send but the later one is the main one
         spec.input('lua',valid_type=orm.SinglefileData,required=False,help='lua file')
         spec.input_namespace('luafiles',valid_type=(LUAData),required=False, help='lua input file',dynamic=True)
         #aakhtar
-        # Metadada.options host the inputs that are not stored
-        # as a separate node, but attached to `CalcJobNode`
-        # as attributes. They are optional, since a default is
-        # specified, but they might be changed by the user.
-        # The first one is siesta specific. The other three
-        # are defined in the CalcJob, here we need just to change
-        # the default.
-=======
-
         # Metadada.options host the inputs that are not stored as a separate node, but attached to `CalcJobNode`
         # as attributes. They are optional, since a default is specified, but they might be changed by the user.
         # The first one is siesta specific. The others are defined in the CalcJob, here we change the default.
->>>>>>> 059a5c94
         spec.input('metadata.options.prefix', valid_type=str, default=cls._DEFAULT_PREFIX)
         spec.inputs['metadata']['options']['input_filename'].default = cls._DEFAULT_INPUT_FILE
         spec.inputs['metadata']['options']['output_filename'].default = cls._DEFAULT_OUTPUT_FILE
@@ -173,16 +162,13 @@
                 'Pseudos: {} \n'.format(', '.join(list(pseudos.keys()))),
                 'Kinds: {}'.format(', '.join(list(kinds))),
             )
-<<<<<<< HEAD
       
-=======
 
         ##############################
         # END OF INITIAL INPUT CHECK #
         ##############################
 
         # ============== Initialization of some lists ===============
->>>>>>> 059a5c94
         # List of the file to copy in the folder where the calculation
         # runs, for instance pseudo files
         local_copy_list = []
@@ -271,7 +257,6 @@
                 "{0:5} {1:5} {2:5}\n".format(spind[kind.name], datmn[kind.symbol], kind.name.rjust(6))
             )
             psp = pseudos[kind.name]
-<<<<<<< HEAD
 
             # Add this pseudo file to the list of files to copy, with
             # the appropiate name. In the case of sub-species
@@ -284,7 +269,6 @@
             # We probably should be pre-pending 'self._PSEUDO_SUBFOLDER' in the
             # last slot, for generality...
             #aakhtar test
-=======
             # Add this pseudo file to the list of files to copy, with the appropiate name.
             # In the case of sub-species (different kind.name but same kind.symbol, e.g.,
             # 'C_surf', sharing the same pseudo with 'C'), we copy the file ('C.psf')
@@ -292,7 +276,6 @@
             # It is passed in form of a list of tuples with format ('node_uuid', 'filename',
             # relativedestpath'). We probably should be pre-pending 'self._PSEUDO_SUBFOLDER'
             # in the last slot, for generality, even if is not necessary for siesta.
->>>>>>> 059a5c94
             if isinstance(psp, PsfData):
                 local_copy_list.append((psp.uuid, psp.filename, kind.name + ".psf"))
             elif isinstance(psp, PsmlData):
