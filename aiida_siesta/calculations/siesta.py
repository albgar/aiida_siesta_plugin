--- conflicted
+++ resolved
@@ -318,22 +318,16 @@
         input_params.update({'geometry-must-converge': 'T'})
         input_params.update({'lattice-constant': '1.0 Ang'})
         input_params.update({'atomic-coordinates-format': 'Ang'})
-<<<<<<< HEAD
-
         if lua_script is not None:
             input_params.update({'md-type-of-run': 'Lua'})
             input_params.update({'lua-script': lua_script.filename})
             local_copy_list.append((lua_script.uuid, lua_script.filename, lua_script.filename))
-
         if lua_input_files is not None:
             # Copy the whole contents of the FolderData object
             for file in lua_input_files.list_object_names():
                 local_copy_list.append((lua_input_files.uuid, file, file))
-
-=======
         if ion_or_pseudo_str == "ions":
             input_params.update({'user-basis': 'T'})
->>>>>>> 3252af46
         # NOTES:
         # 1) The lattice-constant parameter must be 1.0 Ang to impose the units and consider
         #   that the dimenstions of the lattice vectors are already correct with no need of alat.
