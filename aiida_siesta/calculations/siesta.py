# -*- coding: utf-8 -*-
from __future__ import absolute_import

import os

import six
from aiida import orm
from aiida.common import CalcInfo, CodeInfo, InputValidationError
from aiida.common.constants import elements
<<<<<<< HEAD
from aiida.common import CalcInfo, CodeInfo
from aiida.common import InputValidationError
from aiida.engine import CalcJob
#from aiida.orm import KpointsData
#from aiida.orm import Dict
#from aiida.orm import RemoteData
#from aiida.orm import StructureData
from aiida_siesta.data.psf import PsfData, get_pseudos_from_structure
from .tkdict import FDFDict
import six
=======
from aiida.engine import CalcJob
from aiida.orm import Dict, RemoteData, StructureData, BandsData, ArrayData

from .tkdict import FDFDict
from aiida_siesta.data.psf import PsfData, get_pseudos_from_structure


#from aiida.common.utils import classproperty
# Module with fdf-aware dictionary
>>>>>>> a79e4ee8

__copyright__ = u"Copyright (c), 2015, ECOLE POLYTECHNIQUE FEDERALE DE LAUSANNE (Theory and Simulation of Materials (THEOS) and National Centre for Computational Design and Discovery of Novel Materials (NCCR MARVEL)), Switzerland and ROBERT BOSCH LLC, USA. All rights reserved."
__license__ = "MIT license, see LICENSE.txt file"
__version__ = "1.0.0"
__contributors__ = "Victor M. Garcia-Suarez, Alberto Garcia, Emanuele Bosoni"


###################################################################
## Few comments about aiida 1.0:                                 ##
## There is now a clear distinction between Nodes and Processes  ##
## A calculation is now a process and it is treated as a Process ##
## class similar to the WorkChains. Use of class variables &     ##
## the input spec is necessary                                   ##
###################################################################

class SiestaCalculation(CalcJob):
    """
    Siesta calculator class for AiiDA.
    """
    _siesta_plugin_version = 'aiida-1.0.0b--plugin-1.0-migration'

    ###########################################################
    ## Important distinction between input.spec of the class ##
    ## (can be modified) and pure parameters                 ##
    ###########################################################

    # Parameters
    # Keywords that cannot be set
    # We need to canonicalize this!
    _aiida_blocked_keywords = ['system-name', 'system-label']
    _aiida_blocked_keywords.append('number-of-species')
    _aiida_blocked_keywords.append('number-of-atoms')
    _aiida_blocked_keywords.append('latticeconstant')
    _aiida_blocked_keywords.append('lattice-constant')
    _aiida_blocked_keywords.append('atomic-coordinates-format')
    _aiida_blocked_keywords.append('atomiccoordinatesformat')
    _aiida_blocked_keywords.append('use-tree-timer')
    _aiida_blocked_keywords.append('xml-write')
    _PSEUDO_SUBFOLDER = './'
    _OUTPUT_SUBFOLDER = './'
    _PREFIX = 'aiida'

    # Default of the input.spec, it's just default, but user
    # could change the name
    _DEFAULT_INPUT_FILE = 'aiida.fdf'
    _DEFAULT_OUTPUT_FILE = 'aiida.out'
    _DEFAULT_XML_FILE = 'aiida.xml'
    _DEFAULT_JSON_FILE = 'time.json'
    _DEFAULT_MESSAGES_FILE = 'MESSAGES'
    _DEFAULT_BANDS_FILE = 'aiida.bands'


    # in restarts, it will copy from the parent the following
    # (fow now, just the density matrix file)
    # _restart_copy_from = os.path.join(self._OUTPUT_SUBFOLDER, '*.DM')
    _restart_copy_from = os.path.join(_OUTPUT_SUBFOLDER, '*.DM')

    # in restarts, it will copy the previous folder in the following one
    _restart_copy_to = _OUTPUT_SUBFOLDER


    @classmethod
    def define(cls, spec):
        super(SiestaCalculation, cls).define(spec)
        spec.input('metadata.options.input_filename', valid_type=six.string_types, default=cls._DEFAULT_INPUT_FILE)
        spec.input('metadata.options.output_filename', valid_type=six.string_types, default=cls._DEFAULT_OUTPUT_FILE)
        spec.input('metadata.options.xml_file', valid_type=six.string_types, default=cls._DEFAULT_XML_FILE)
        spec.input('metadata.options.bands_file', valid_type=six.string_types, default=cls._DEFAULT_BANDS_FILE)
        spec.input('metadata.options.messages_file', valid_type=six.string_types, default=cls._DEFAULT_MESSAGES_FILE)
        spec.input('metadata.options.json_file', valid_type=six.string_types, default=cls._DEFAULT_JSON_FILE)
        spec.input('metadata.options.parser_name', valid_type=six.string_types, default='siesta.parser')


        spec.input('code', valid_type=orm.Code, help='Input code')
        spec.input('structure', valid_type=orm.StructureData, help='Input structure')
        spec.input('kpoints', valid_type=orm.KpointsData, help='Input kpoints',required=False)
        spec.input('bandskpoints', valid_type=orm.KpointsData, help='Input kpoints for bands',required=False)
        spec.input('basis', valid_type=orm.Dict, help='Input basis',required=False)
        spec.input('settings', valid_type=orm.Dict, help='Input settings',required=False)
        spec.input('parameters', valid_type=orm.Dict, help='Input parameters')
        spec.input('parent_calc_folder', valid_type=orm.RemoteData, required=False, help='Parent folder')
        spec.input_namespace('pseudos', valid_type=PsfData, help='Input pseudo potentials', dynamic=True)
        spec.exit_code(100, 'ERROR_NO_RETRIEVED_FOLDER', message='The retrieved folder data node could not be accessed.')

        spec.output('output_parameters', valid_type=Dict, required=True, help='The calculation results')
        spec.output('output_structure', valid_type=StructureData, required=False, help='Optional relaxed structure')
        # TODO: Bandstructure probably should be BandsData instanses -> parser
        spec.output('output_array', valid_type=ArrayData, required=False, help='Optional band structure')
        spec.default_output_node = 'output_parameters'  #should be existing output node and a Dict

#to DO SOON: improve help for pseudo.
#PARENT FOLDER???


    def prepare_for_submission(self, tempfolder):
        """
        Create the input files from the input nodes passed to this instance of the `CalcJob`.

        :param tempfolder: an `aiida.common.folders.Folder` to temporarily write files on disk
        :return: `aiida.common.datastructures.CalcInfo` instance
        """

        ######################################## 
        # BEGINNING OF INITIAL INPUT CHECK     #
        # All input ports that are defined via #
        # spec.input are required by default,  #
        # no need to check them                # 
        ########################################

        code=self.inputs.code
        structure = self.inputs.structure
        parameters = self.inputs.parameters

        if 'kpoints' in self.inputs:
           kpoints = self.inputs.kpoints
        else:
           kpoints = None

        if 'basis' in self.inputs:
           basis = self.inputs.basis
        else:
           basis = None

        if 'settings' in self.inputs:
           settings = self.inputs.settings.get_dict()
           settings_dict = _uppercase_dict(settings, dict_name='settings')
        else:
           settings_dict = {}

        if 'bandskpoints' in self.inputs:
           bandskpoints = self.inputs.bandskpoints
        else:
           bandskpoints = None

        if 'parent_calc_folder' in self.inputs:
           parent_calc_folder = self.inputs.parent_calc_folder
        else:
           parent_calc_folder = None


        pseudos=self.inputs.pseudos
        kinds = [kind.name for kind in structure.kinds]
        if set(kinds) != set(pseudos.keys()):
            raise exceptions.InputValidationError(
                'Mismatch between the defined pseudos and the list of kinds of the structure.\n',
                'Pseudos: {} \n'.format(', '.join(list(pseudos.keys()))),
                'Kinds: {}'.format(', '.join(list(kinds))),
            )

        # List of the file to copy in the folder where the calculation
        # runs, for instance pseudo files 
        local_copy_list = []
   
        # List of files for restart
        remote_copy_list = []


        ##############################
        # END OF INITIAL INPUT CHECK #
        ##############################


        # ============== Preprocess of input parameters ===============        
        # There should be a warning for duplicated (canonicalized) keys
        # in the original dictionary in the script

        input_params = FDFDict(parameters.get_dict())

        # Look for blocked keywords and
        # add the proper values to the dictionary

        for blocked_key in self._aiida_blocked_keywords:
            canonical_blocked = FDFDict.translate_key(blocked_key)
            for key in input_params:
                if key == canonical_blocked:
                    raise InputValidationError(
                        "You cannot specify explicitly the '{}' flag in the "
                        "input parameters".format(
                            input_params.get_last_key(key)))

        input_params.update({'system-name': self._PREFIX})
        input_params.update({'system-label': self._PREFIX})
        input_params.update({'use-tree-timer': 'T'})
        input_params.update({'xml-write': 'T'})

        input_params.update({'number-of-species': len(structure.kinds)})
        input_params.update({'number-of-atoms': len(structure.sites)})

        #
        # Regarding the lattice-constant parameter:
        # -- The variable "alat" is not typically kept anywhere, and
        # has already been used to define the vectors.
        # We need to specify that the units of these vectors are Ang...

        input_params.update({'lattice-constant': '1.0 Ang'})

        # Note that this  will break havoc with the band-k-points "pi/a"
        # option. The use of this option should be banned.

        # Note that the implicit coordinate convention of the Structure
        # class corresponds to the "Ang" convention in Siesta.
        # That is why the "atomic-coordinates-format" keyword is blocked
        # and reset.
        input_params.update({'atomic-coordinates-format': 'Ang'})



        # ============== Preparation of input data ===============

        # ---------------- CELL_PARAMETERS ------------------------
        cell_parameters_card = "%block lattice-vectors\n"
        for vector in structure.cell:
            cell_parameters_card += ("{0:18.10f} {1:18.10f} {2:18.10f}"
                                     "\n".format(*vector))
        cell_parameters_card += "%endblock lattice-vectors\n"

        # --------------ATOMIC_SPECIES & PSEUDOS-------------------
        # I create the subfolder that will contain the pseudopotentials
        tempfolder.get_subfolder(self._PSEUDO_SUBFOLDER, create=True)
        # I create the subfolder with the output data
        tempfolder.get_subfolder(self._OUTPUT_SUBFOLDER, create=True)

        atomic_species_card_list = []

        # Dictionary to get the atomic number of a given element
        datmn = dict([(v['symbol'], k) for k, v in six.iteritems(elements)])

        spind = {}
        spcount = 0
        for kind in structure.kinds:
            ps = pseudos[kind.name]

            # I add this pseudo file to the list of files to copy,
            # with the appropiate name
            local_copy_list.append((ps.uuid, ps.filename, ps.filename))
            spcount += 1
            spind[kind.name] = spcount
            atomic_species_card_list.append("{0:5} {1:5} {2:5}\n".format(
                spind[kind.name], datmn[kind.symbol], kind.name.rjust(6)))

        atomic_species_card_list = (
            ["%block chemicalspecieslabel\n"] + list(atomic_species_card_list))
        atomic_species_card = "".join(atomic_species_card_list)
        atomic_species_card += "%endblock chemicalspecieslabel\n"
        # Free memory
        del atomic_species_card_list

        # --------------------- ATOMIC_POSITIONS -----------------------
        atomic_positions_card_list = [
            "%block atomiccoordinatesandatomicspecies\n"
        ]
        countatm = 0
        for site in structure.sites:
            countatm += 1
            atomic_positions_card_list.append(
                "{0:18.10f} {1:18.10f} {2:18.10f} {3:4} {4:6} {5:6}\n".format(
                    site.position[0], site.position[1], site.position[2],
                    spind[site.kind_name], site.kind_name.rjust(6), countatm))
        atomic_positions_card = "".join(atomic_positions_card_list)
        del atomic_positions_card_list  # Free memory
        atomic_positions_card += "%endblock atomiccoordinatesandatomicspecies\n"

        # -------------------- K-POINTS ----------------------------
        # It is optional, if not specified, gamma point only is performed,
        # this is default of siesta
        if kpoints is not None:
            #
            # Get a mesh for sampling
            # NOTE that there is not yet support for the 'kgrid-cutoff'
            # option in Siesta.
            #
            try:
                mesh, offset = kpoints.get_kpoints_mesh()
                has_mesh = True
            except AttributeError:
                raise InputValidationError("K-point sampling for scf "
                                           "must be given in mesh form")

            kpoints_card_list = ["%block kgrid_monkhorst_pack\n"]
            #
            # This will fail if has_mesh is False (for the case of a list),
            # since in that case 'offset' is undefined.
            #
            kpoints_card_list.append("{0:6} {1:6} {2:6} {3:18.10f}\n".format(
                mesh[0], 0, 0, offset[0]))
            kpoints_card_list.append("{0:6} {1:6} {2:6} {3:18.10f}\n".format(
                0, mesh[1], 0, offset[1]))
            kpoints_card_list.append("{0:6} {1:6} {2:6} {3:18.10f}\n".format(
                0, 0, mesh[2], offset[2]))

            kpoints_card = "".join(kpoints_card_list)
            kpoints_card += "%endblock kgrid_monkhorst_pack\n"
            del kpoints_card_list

        # ----------------- K-POINTS-FOR-BANDS ----------------------
        #Two possibility are supported in Siesta: BandLines ad BandPoints
        #At the moment the user can't choose directly one of the two options
        #BandsLine is set automatically if bandskpoints has labels,
        #BandsPoints if bandskpoints has no labels
        #BandLinesScale =pi/a is not supported at the moment because currently
        #a=1 always. BandLinesScale ReciprocalLatticeVectors is always set
        if bandskpoints is not None:
             bandskpoints_card_list = [
                 "BandLinesScale ReciprocalLatticeVectors\n"
             ]
             if bandskpoints.labels == None:
                 bandskpoints_card_list.append("%block BandPoints\n")
                 for s in bandskpoints.get_kpoints():
                     bandskpoints_card_list.append(
                      "{0:8.3f} {1:8.3f} {2:8.3f} \n".format(s[0], s[1], s[2]))
                 fbkpoints_card = "".join(bandskpoints_card_list)
                 fbkpoints_card += "%endblock BandPoints\n"
             else:
                 bandskpoints_card_list.append("%block BandLines\n")
                 savs = []
                 listforbands = bandskpoints.get_kpoints()
                 for s, m in bandskpoints.labels:
                     savs.append(s)
                 rawindex = 0
                 for s, m in bandskpoints.labels:
                     rawindex = rawindex + 1
                     x, y, z = listforbands[s]
                     if rawindex == 1:
                         bandskpoints_card_list.append(
                          "{0:3} {1:8.3f} {2:8.3f} {3:8.3f} {4:1} \n".format(1,x,y,z,m))
                     else:
                         bandskpoints_card_list.append(
                             "{0:3} {1:8.3f} {2:8.3f} {3:8.3f} {4:1} \n".format(
                                 s - savs[rawindex - 2], x, y, z, m))
                 fbkpoints_card = "".join(bandskpoints_card_list)
                 fbkpoints_card += "%endblock BandLines\n"
             del bandskpoints_card_list




        # ====================== FDF file creation ========================

        # To have easy access to inputs metadata options
        metadataoption=self.inputs.metadata.options

        # input_filename = self.inputs.metadata.options.input_filename
        input_filename=tempfolder.get_abs_path(metadataoption.input_filename)

        with open(input_filename, 'w') as infile:
            # here print keys and values tp file

            # for k, v in sorted(six.iteritems(input_params)):
            for k, v in sorted(input_params.get_filtered_items()):
                # infile.write(get_input_data_text(k, v))
                infile.write("%s %s\n" % (k, v))
                # ,mapping=mapping_species))

            # Basis set info is processed just like the general
            # parameters section. Some discipline is needed to
            # put any basis-related parameters (including blocks)
            # in the basis dictionary in the input script.
            #
            if basis is not None:
                infile.write("#\n# -- Basis Set Info follows\n#\n")
                for k, v in six.iteritems(basis.get_dict()):
                    infile.write("%s %s\n" % (k, v))
                    # infile.write(get_input_data_text(k, v))

            # Write previously generated cards now
            infile.write("#\n# -- Structural Info follows\n#\n")
            infile.write(atomic_species_card)
            infile.write(cell_parameters_card)
            infile.write(atomic_positions_card)
            if kpoints is not None:
                infile.write("#\n# -- K-points Info follows\n#\n")
                infile.write(kpoints_card)
            if bandskpoints is not None:
                infile.write("#\n# -- Bandlines/Bandpoints Info follows\n#\n")
                infile.write(fbkpoints_card)

            # Write max wall-clock time
            infile.write("#\n# -- Max wall-clock time block\n#\n")
            infile.write("max.walltime {}".format(metadataoption.max_wallclock_seconds))


        # ================ Operations for restart =======================

        # The presence of a 'parent_calc_folder' input node signals
        # that we want to get something from there, as indicated in the
        # self._restart_copy_from attribute.
        # In Siesta's case, for now, it is just the density-matrix file
        #
        # It will be copied to the current calculation's working folder.

        if parent_calc_folder is not None:
            remote_copy_list.append(
                (parent_calc_folder.get_computer().uuid, os.path.join(
                    parent_calc_folder.get_remote_path(),
                    self._restart_copy_from), self._restart_copy_to))


        cmdline_params = settings_dict.pop('CMDLINE', [])
        #
        # Code information object
        #
        codeinfo = CodeInfo()
        codeinfo.cmdline_params = list(cmdline_params)
        codeinfo.stdin_name = metadataoption.input_filename
        codeinfo.stdout_name = metadataoption.output_filename
        codeinfo.xml_name = metadataoption.xml_file
        codeinfo.json_name = metadataoption.json_file
        codeinfo.messages_name = metadataoption.messages_file
        codeinfo.code_uuid = code.uuid
        #
        # Calc information object
        #
        calcinfo = CalcInfo()
        calcinfo.uuid = str(self.uuid)
        if cmdline_params:
            calcinfo.cmdline_params = list(cmdline_params)
        calcinfo.local_copy_list = local_copy_list
        calcinfo.remote_copy_list = remote_copy_list
        calcinfo.stdin_name = metadataoption.input_filename
        calcinfo.stdout_name = metadataoption.output_filename
        calcinfo.xml_name = metadataoption.xml_file
        calcinfo.json_name = metadataoption.json_file
        calcinfo.messages_name = metadataoption.messages_file
        calcinfo.codes_info = [codeinfo]
        #
        # Code information object
        #
        #codeinfo = CodeInfo()
        #codeinfo.cmdline_params = list(cmdline_params)
        #codeinfo.stdin_name = self._DEFAULT_INPUT_FILE
        #codeinfo.stdout_name = self._DEFAULT_OUTPUT_FILE
        #codeinfo.xml_name = self._DEFAULT_XML_FILE
        #codeinfo.json_name = self._DEFAULT_JSON_FILE
        #codeinfo.messages_name = self._DEFAULT_MESSAGES_FILE
        #codeinfo.code_uuid = code.uuid
        #calcinfo.codes_info = [codeinfo]


        # Retrieve by default: the output file, the xml file, and the
        # messages file.
        # If flagbands=True we also add the bands file to the retrieve list!
        # This is extremely important because the parser parses the bands
        # only if aiida.bands is in the retrieve list!!

        calcinfo.retrieve_list = []
        calcinfo.retrieve_list.append(metadataoption.output_filename)
        calcinfo.retrieve_list.append(metadataoption.xml_file)
        calcinfo.retrieve_list.append(metadataoption.json_file)
        calcinfo.retrieve_list.append(metadataoption.messages_file)
        #calcinfo.retrieve_list.append(self._DEFAULT_OUTPUT_FILE)
        #calcinfo.retrieve_list.append(self._DEFAULT_XML_FILE)
        #calcinfo.retrieve_list.append(self._DEFAULT_JSON_FILE)
        #calcinfo.retrieve_list.append(self._DEFAULT_MESSAGES_FILE)
        if bandskpoints is not None:
             calcinfo.retrieve_list.append(metadataoption.bands_file)

        # Any other files specified in the settings dictionary
        settings_retrieve_list = settings_dict.pop('ADDITIONAL_RETRIEVE_LIST',
                                                   [])
        calcinfo.retrieve_list += settings_retrieve_list

        return calcinfo

    @classmethod
    def _get_linkname_pseudo_prefix(cls):
        """
        The prefix for the name of the link used for the pseudo for kind 'kind'

        :param kind: a string for the atomic kind for which we want
          to get the link name
        """
        return "pseudo_"

    @classmethod
    def _get_linkname_pseudo(cls, kind):
        """
        The name of the link used for the pseudo for kind 'kind'.
        It appends the pseudo name to the pseudo_prefix, as returned by the
        _get_linkname_pseudo_prefix() method.

        :note: if a list of strings is given, the elements are appended
          in the same order, separated by underscores

        :param kind: a string (or list of strings) for the atomic kind(s) for
            which we want to get the link name
        """
        # If it is a list of strings, and not a single string: join them
        # by underscore
        #
        # It might be better to use another character instead of '_'. As it
        # is now, it conflicts with species names of the form Symbol_extra.

        if isinstance(kind, (tuple, list)):
            suffix_string = "_".join(kind)
        elif isinstance(kind, six.string_types):
            suffix_string = kind
        else:
            raise TypeError("The parameter 'kind' of _get_linkname_pseudo can "
                            "only be a string or a list of strings")
        return "{}{}".format(cls._get_linkname_pseudo_prefix(), suffix_string)

    def use_pseudos_from_family(self, family_name):
        """
        Set the pseudo to use for all atomic kinds, picking pseudos from the
        family with name family_name.

        :note: The structure must already be set.

        :param family_name: the name of the group containing the pseudos
        """
        from collections import defaultdict

        try:
            ##  structure = inputdict.pop(self.get_linkname('structure'))
            structure = self.get_inputs_dict()[self.get_linkname('structure')]
        except AttributeError:
            raise ValueError(
                "Structure is not set yet! Therefore, the method "
                "use_pseudos_from_family cannot automatically set "
                "the pseudos")

        # A dict {kind_name: pseudo_object}
        kind_pseudo_dict = get_pseudos_from_structure(structure, family_name)

        # We have to group the species by pseudo, I use the pseudo PK
        # pseudo_dict will just map PK->pseudo_object
        pseudo_dict = {}
        # Will contain a list of all species of the pseudo with given PK
        pseudo_species = defaultdict(list)

        for kindname, pseudo in six.iteritems(kind_pseudo_dict):
            pseudo_dict[pseudo.pk] = pseudo
            pseudo_species[pseudo.pk].append(kindname)

        for pseudo_pk in pseudo_dict:
            pseudo = pseudo_dict[pseudo_pk]
            kinds = pseudo_species[pseudo_pk]
            # I set the pseudo for all species, sorting alphabetically
            self.use_pseudo(pseudo, sorted(kinds))

    def _set_parent_remotedata(self, remotedata):
        """
        Used to set a parent remotefolder in the restart of ph.
        """
        from aiida.common.exceptions import ValidationError

        if not isinstance(remotedata, RemoteData):
            raise ValueError('remotedata must be a RemoteData')

        # complain if another remotedata is already found
        input_remote = self.get_inputs(node_type=RemoteData)
        if input_remote:
            raise ValidationError(
                "Cannot set several parent calculation to a "
                "{} calculation".format(self.__class__.__name__))

        self.use_parent_folder(remotedata)

    def create_restart(self, use_output_structure=True, force_restart=True):
        """
        Simple Function to restart a calculation that was not completed
        (for example, due to max walltime reached, or lack of convergence)

        This version effectively requests that the density-matrix file be copied
        from the old calculation's output folder, and sets an fdf option to
        read it upon start. Other possibilites might be given by extra arguments
        in the future (for example, start from scratch)

        Returns a calculation c2, with all links prepared but not stored in DB.
        To submit it simply:
        c2.store_all()
        c2.submit()

        :param bool force_restart: restart also if parent is not in
           FINISHED state (e.g. FAILED, IMPORTED, etc.). Default=True.

        :param bool use_output_structure: if True, the output
           structure of the restarted calculation is used if
           available, rather than its input structure.
           Default=True.

        """
        from aiida.common.datastructures import calc_states

        # Check the calculation's state using ``from_attribute=True`` to
        # correctly handle IMPORTED calculations (so far this applies really only
        # to QE, but it is kept here for future use)

        # In the Siesta plugin, the parser marks non-converged calculations as FAILED
        # when the 'scf-must-converge' and/or 'geometry-must-converge' fdf flags
        # are set.
        # So in practice we will always need to use the force_restart=True
        #
        if self.get_state(from_attribute=True) != calc_states.FINISHED:
            if force_restart:
                pass
            else:
                raise InputValidationError(
                    "Calculation to be restarted must "
                    "be in the {} state. Otherwise, use the force_restart "
                    "flag".format(calc_states.FINISHED))

        # We start here the creation of the new calculation object, using
        # information from the current one
        # What exactly is involved in this 'copy'?
        #
        c2 = self.copy()

        calc_inp = self.get_inputs_dict()

        # The philosophy here is different from that of QE.

        # There is no 'restart' calculation mode in Siesta.
        # We can set the option to read and re-use the DM, if
        # the restart is due to lack of convergence.
        # There is no direct way to read a structure from the working folder
        # and restart a relaxation from it, so in practice we pick up
        # the latest structure from the output node list of the previous calculation.

        # As 'old_inp_dict' is a FDFDict object we can be sure that fdf options are effectively
        # canonicalized, so the following assignment will override any other values
        # for the re-use of DM flag, even if they are in mixed case, etc.
        # Note that options with aliases need to be handled with more care, by
        # setting all possible aliases.

        old_inp_dict = FDFDict(calc_inp['parameters'].get_dict())
        old_inp_dict['dm-use-save-dm'] = True
        c2.use_parameters(Dict(dict=old_inp_dict))

        remote_folders = self.get_outputs(node_type=RemoteData)
        if len(remote_folders) != 1:
            raise InputValidationError("More than one output RemoteData found "
                                       "in calculation {}".format(self.pk))
        remote_folder = remote_folders[0]
        c2._set_parent_remotedata(remote_folder)

        # Note that the items to copy from the parent folder are already specified
        # elsewhere in the plugin. We might re-define them here:
        #
        # c2._restart_copy_from = os.path.join(c2._OUTPUT_SUBFOLDER, '*.DM Rho.grid.nc')

        # Could we want to try with a new version of the code?
        c2.use_code(calc_inp['code'])

        # Pseudopotentials
        # This section could be done more cleanly with the following idiom
        # taken from a recent version of the QE plugin:
        #
        #   for linkname, input_node in calc_inp.iteritems():
        #         if isinstance(input_node, UpfData):
        #            c2.add_link_from(input_node, label=linkname)
        #
        # For Siesta, we need to use PsfData (or 'SiestaPseudoData' or similar
        # umbrella class, if we ever allow PsmlData as another kind of pseudo.
        #
        # But we need to make sure that the 'kinds' support is correctly handled
        # (it would be: for example, pseudo_C_Cred is the linkname that assigns
        # the pseudo to the C and Cred kinds).

        for link in calc_inp.keys():
            # Is it a pseudo node?
            if link.startswith(self._get_linkname_pseudo_prefix()):
                # Process the kinds associated to this pseudo
                kindstring = link[len(self._get_linkname_pseudo_prefix()):]
                kinds = kindstring.split('_')

                # Add the pseudo to the new calculation
                the_pseudo = calc_inp[link]
                c2.use_pseudo(the_pseudo, kind=kinds)

        # As explained above, by default we use the latest structure generated
        # by a possibly FAILED relaxation calculation, if available

        if use_output_structure:
            calc_out = self.get_outputs_dict()
            try:
                new_structure = calc_out['output_structure']
                c2.use_structure(new_structure)
            except KeyError:
                c2.use_structure(calc_inp['structure'])
        else:
            c2.use_structure(calc_inp[self.get_linkname('structure')])

        # These are optional...

        # But we could allow an optional argument 'new_basis' (in the form of
        # a basis (ParameterData) object, that would replace the old one. In
        # this case, DM re-use would not be possible.
        # Same for the k-points...
        #
        # In practice, this is probably better done in a workflow, and keep
        # this basic mechanism simple.

        try:
            old_basis = calc_inp['basis']
        except KeyError:
            old_basis = None
        if old_basis is not None:
            c2.use_basis(old_basis)

        try:
            old_kpoints = calc_inp['kpoints']
        except KeyError:
            old_kpoints = None
        if old_kpoints is not None:
            c2.use_kpoints(old_kpoints)

        # If the calculation needs to be restarted, it has probably not reached
        # the 'siesta_analysis' stage, so this link needs to be present.
        # ** Study the workflow implications

        try:
            old_bandskpoints = calc_inp['bandskpoints']
        except KeyError:
            old_bandskpoints = None
        if old_bandskpoints is not None:
            c2.use_bandskpoints(old_bandskpoints)

        try:
            old_settings_dict = calc_inp['settings'].get_dict()
        except KeyError:
            old_settings_dict = {}

        if old_settings_dict:  # if not empty dictionary
            settings = Dict(dict=old_settings_dict)
            c2.use_settings(settings)

        return c2


def get_input_data_text(key, val, mapping=None):
    """
    Given a key and a value, return a string (possibly multiline for arrays)
    with the text to be added to the input file.

    :param key: the flag name
    :param val: the flag value. If it is an array, a line for each element
            is produced, with variable indexing starting from 1.
            Each value is formatted using the conv_to_fortran function.
    :param mapping: Optional parameter, must be provided if val is a dictionary.
            It maps each key of the 'val' dictionary to the corresponding
            list index. For instance, if ``key='magn'``,
            ``val = {'Fe': 0.1, 'O': 0.2}`` and ``mapping = {'Fe': 2, 'O': 1}``,
            this function will return the two lines ``magn(1) = 0.2`` and
            ``magn(2) = 0.1``. This parameter is ignored if 'val'
            is not a dictionary.
    """
    # from aiida.common.utils import conv_to_fortran
    # I check first the dictionary, because it would also match
    # hasattr(__iter__)
    if isinstance(val, dict):
        if mapping is None:
            raise ValueError("If 'val' is a dictionary, you must provide also "
                             "the 'mapping' parameter")

        list_of_strings = []
        for elemk, itemval in six.iteritems(val):
            try:
                idx = mapping[elemk]
            except KeyError:
                raise ValueError("Unable to find the key '{}' in the mapping "
                                 "dictionary".format(elemk))

            list_of_strings.append((idx, "  {0}({2}) = {1}\n".format(
                # key, conv_to_fortran(itemval), idx)))
                key, my_conv_to_fortran(itemval), idx)))

        # I first have to resort, then to remove the index from the first
        # column, finally to join the strings
        list_of_strings = zip(*sorted(list_of_strings))[1]
        return "".join(list_of_strings)
    elif hasattr(val, '__iter__'):
        # a list/array/tuple of values
        list_of_strings = [
            # "{0}({2})  {1}\n".format(key, conv_to_fortran(itemval), idx + 1)
            "{0}({2})  {1}\n".format(key, my_conv_to_fortran(itemval), idx + 1)
            for idx, itemval in enumerate(val)
        ]
        return "".join(list_of_strings)
    else:
        # single value
        if key[:6] == '%block':
            bname = key.split()[1]
            b1 = "{0}  {1}".format(key, my_conv_to_fortran(val))
            return b1 + "\n%endblock " + bname + "\n"
        else:
            return "{0}  {1}\n".format(key, my_conv_to_fortran(val))


def my_conv_to_fortran(val):
    """
    Special version to avoid surrounding strings with extra ' '. Otherwise the
    fdf tokenizer will not split values and units, for example.

    :param val: the value to be read and converted to a Fortran-friendly string.
    """
    # Note that bool should come before integer, because a boolean matches also
    # isinstance(...,int)
    if (isinstance(val, bool)):
        if val:
            val_str = '.true.'
        else:
            val_str = '.false.'
    elif (isinstance(val, six.integer_types)):
        val_str = "{:d}".format(val)
    elif (isinstance(val, float)):
        val_str = ("{:18.10e}".format(val)).replace('e', 'd')
    elif (isinstance(val, six.string_types)):
        val_str = "{!s}".format(val)
    else:
        raise ValueError("Invalid value passed, accepts only bools, ints, "
                         "floats and strings")

    return val_str


def _uppercase_dict(d, dict_name):
    from collections import Counter

    if isinstance(d, dict):
        new_dict = dict((str(k).upper(), v) for k, v in six.iteritems(d))
        if len(new_dict) != len(d):

            num_items = Counter(str(k).upper() for k in d.keys())
            double_keys = ",".join([k for k, v in num_items if v > 1])
            raise InputValidationError(
                "Inside the dictionary '{}' there are the following keys that "
                "are repeated more than once when compared case-insensitively: "
                "{}."
                "This is not allowed.".format(dict_name, double_keys))
        return new_dict
    else:
        raise TypeError(
            "_lowercase_dict accepts only dictionaries as argument")<|MERGE_RESOLUTION|>--- conflicted
+++ resolved
@@ -7,28 +7,12 @@
 from aiida import orm
 from aiida.common import CalcInfo, CodeInfo, InputValidationError
 from aiida.common.constants import elements
-<<<<<<< HEAD
-from aiida.common import CalcInfo, CodeInfo
-from aiida.common import InputValidationError
-from aiida.engine import CalcJob
-#from aiida.orm import KpointsData
-#from aiida.orm import Dict
-#from aiida.orm import RemoteData
-#from aiida.orm import StructureData
-from aiida_siesta.data.psf import PsfData, get_pseudos_from_structure
-from .tkdict import FDFDict
-import six
-=======
 from aiida.engine import CalcJob
 from aiida.orm import Dict, RemoteData, StructureData, BandsData, ArrayData
 
 from .tkdict import FDFDict
 from aiida_siesta.data.psf import PsfData, get_pseudos_from_structure
 
-
-#from aiida.common.utils import classproperty
-# Module with fdf-aware dictionary
->>>>>>> a79e4ee8
 
 __copyright__ = u"Copyright (c), 2015, ECOLE POLYTECHNIQUE FEDERALE DE LAUSANNE (Theory and Simulation of Materials (THEOS) and National Centre for Computational Design and Discovery of Novel Materials (NCCR MARVEL)), Switzerland and ROBERT BOSCH LLC, USA. All rights reserved."
 __license__ = "MIT license, see LICENSE.txt file"
